--- conflicted
+++ resolved
@@ -1,18 +1,8 @@
 
 lazy val commonSettings = Seq(
-<<<<<<< HEAD
-    name := "Princess",
-    organization := "uuverifiers",
-    version := "2021-04-09",
-    homepage := Some(url("https://philipp.ruemmer.org/princess.shtml")),
-    licenses := Seq("BSD-3-Clause" -> url("https://opensource.org/licenses/BSD-3-Clause")),
-    scalaVersion := "2.11.12",
-    crossScalaVersions := Seq("2.11.12", "2.12.10"),
-    fork in run := true,
-=======
     name                 := "Princess",
     organization         := "uuverifiers",
-    version              := "unstable-SNAPSHOT",
+    version              := "2021-04-09",
     homepage             := Some(url("https://philipp.ruemmer.org/princess.shtml")),
     licenses             := Seq("BSD-3-Clause" -> url("https://opensource.org/licenses/BSD-3-Clause")),
     scmInfo              := Some(ScmInfo(
@@ -54,7 +44,6 @@
     scalaVersion         := "2.11.12",
     crossScalaVersions   := Seq("2.11.12", "2.12.10"),
     fork in run          := true,
->>>>>>> 350bca15
     cancelable in Global := true,
     publishTo := Some(Resolver.file("file", new File( "/tmp/shared-repo" )) )
 )
