#!/bin/sh

<<<<<<< HEAD
=======
./rundir arrays "" -logo +assert +model -timeout=30000
>>>>>>> 70191215
./rundir heap "" -logo +assert +model -timeout=30000
./rundir rationals "" -logo +assert +model -timeout=30000
./rundir strings "" -logo +assert +model -timeout=30000
./rundir bitvectors "" -logo +assert +model -timeout=30000
./rundir nia "" -logo +assert +model -timeout=5000 -clausifier=none +posUnitResolution

./rundir api ""

./rundir smtlib-parser "" -logo +assert +model -timeout=30000 -clausifier=none +posUnitResolution
./rundir adt "" -logo +assert +model -timeout=30000 -clausifier=none +posUnitResolution
./rundir tptp-parser "" -logo +assert +model -timeout=30000 -clausifier=none +posUnitResolution

./rundir interpolation "" -logo +assert +model -timeout=30000 -clausifier=none +posUnitResolution -constructProofs=always -generateTriggers=none

./rundir werePrincess ""

./rundir allSettings "1" -logo +assert +model -timeout=30000 -clausifier=none -posUnitResolution -constructProofs=never -generateTriggers=none
./rundir allSettings "1" -logo +assert +model -timeout=30000 -clausifier=simple -posUnitResolution -constructProofs=never -generateTriggers=none
./rundir allSettings "2" -logo +assert +model -timeout=30000 -clausifier=none +posUnitResolution -constructProofs=never -generateTriggers=none
./rundir allSettings "2" -logo +assert +model -timeout=30000 -clausifier=simple +posUnitResolution -constructProofs=never -generateTriggers=none
./rundir allSettings "2" -logo +assert +model -timeout=30000 -clausifier=none +posUnitResolution -constructProofs=never -generateTriggers=total
./rundir allSettings "2" -logo +assert +model -timeout=30000 -clausifier=none +posUnitResolution -constructProofs=never -generateTriggers=all
./rundir allSettings "3" -logo +assert +model -timeout=30000 -clausifier=none +posUnitResolution -constructProofs=never -generateTriggers=complete -genTotalityAxioms
./rundir allSettings "3" -logo +assert +model -timeout=30000 -clausifier=none +posUnitResolution -constructProofs=never -generateTriggers=completeFrugal -genTotalityAxioms

./rundir onlyUnitResolution "1" -logo +assert +model -timeout=30000 -clausifier=none +posUnitResolution -generateTriggers=none
./rundir onlyUnitResolution "1" -logo +assert +model -timeout=30000 -clausifier=simple +posUnitResolution -generateTriggers=none
./rundir onlyUnitResolution "1" -logo +assert +model -timeout=30000 -clausifier=none +posUnitResolution -generateTriggers=all
./rundir onlyUnitResolution "1" -logo +assert +model -timeout=30000 -clausifier=simple +posUnitResolution -generateTriggers=all
./rundir onlyUnitResolution "2" -logo +assert +model -timeout=30000 -clausifier=none +posUnitResolution -generateTriggers=complete -genTotalityAxioms
./rundir onlyUnitResolution "2" -logo +assert +model -timeout=30000 -clausifier=simple +posUnitResolution -generateTriggers=complete -genTotalityAxioms
./rundir onlyUnitResolution "2" -logo +assert +model -timeout=30000 -clausifier=none +posUnitResolution -generateTriggers=completeFrugal -genTotalityAxioms
./rundir onlyUnitResolution "2" -logo +assert +model -timeout=30000 -clausifier=simple +posUnitResolution -generateTriggers=completeFrugal -genTotalityAxioms

./rundir onlyClausification "" -logo +assert +model -timeout=60000 -clausifier=simple +posUnitResolution -generateTriggers=none

./rundir mostGeneralConstraint "" -logo +assert +model -timeout=30000 +posUnitResolution +mostGeneralConstraint -generateTriggers=none

./rundir special "" -logo +assert +model -generateTriggers=none

./rundir lira "" -logo +assert +model -timeout=120000 -clausifier=none -posUnitResolution -simplifyConstraints=lemmas -generateTriggers=none

echo
echo "Running soundness checks (this will take a while)"
echo

./rundir unprovable "1" -logo +assert +model -timeout=15000 -simplifyConstraints=fair -clausifier=none -posUnitResolution -generateTriggers=none
./rundir unprovable "1" -logo +assert +model -timeout=15000 -simplifyConstraints=fair -clausifier=simple -posUnitResolution -generateTriggers=none
./rundir unprovable "2" -logo +assert +model -timeout=15000 -simplifyConstraints=fair -clausifier=none +posUnitResolution -generateTriggers=none
./rundir unprovable "2" -logo +assert +model -timeout=15000 -simplifyConstraints=fair -clausifier=simple +posUnitResolution -generateTriggers=none
./rundir unprovable "1" -logo +assert +model -timeout=15000 -simplifyConstraints=lemmas -clausifier=none -posUnitResolution -generateTriggers=none
./rundir unprovable "1" -logo +assert +model -timeout=15000 -simplifyConstraints=lemmas -clausifier=simple -posUnitResolution -generateTriggers=none
./rundir unprovable "2" -logo +assert +model -timeout=15000 -simplifyConstraints=lemmas -clausifier=none +posUnitResolution -generateTriggers=none
./rundir unprovable "2" -logo +assert +model -timeout=15000 -simplifyConstraints=lemmas -clausifier=simple +posUnitResolution -generateTriggers=none
<|MERGE_RESOLUTION|>--- conflicted
+++ resolved
@@ -1,9 +1,6 @@
 #!/bin/sh
 
-<<<<<<< HEAD
-=======
 ./rundir arrays "" -logo +assert +model -timeout=30000
->>>>>>> 70191215
 ./rundir heap "" -logo +assert +model -timeout=30000
 ./rundir rationals "" -logo +assert +model -timeout=30000
 ./rundir strings "" -logo +assert +model -timeout=30000
