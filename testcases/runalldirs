#!/bin/sh

<<<<<<< HEAD
./rundir tptp-parser "" -logo +assert -timeout=30 -clausifier=none +posUnitResolution
=======
./rundir nia "" -logo +assert -timeout=5000 -clausifier=none +posUnitResolution
>>>>>>> 90721693

./rundir api ""

./rundir smtlib-parser "" -logo +assert -timeout=30000 -clausifier=none +posUnitResolution

./rundir interpolation "" -logo +assert -timeout=30000 -clausifier=none +posUnitResolution -constructProofs=always -generateTriggers=none

./rundir werePrincess ""

./rundir allSettings "1" -logo +assert -timeout=30000 -clausifier=none -posUnitResolution -constructProofs=never -generateTriggers=none
./rundir allSettings "2" -logo +assert -timeout=30000 -clausifier=simple -posUnitResolution -constructProofs=never -generateTriggers=none
./rundir allSettings "3" -logo +assert -timeout=30000 -clausifier=none +posUnitResolution -constructProofs=never -generateTriggers=none
./rundir allSettings "4" -logo +assert -timeout=30000 -clausifier=simple +posUnitResolution -constructProofs=never -generateTriggers=none
./rundir allSettings "5" -logo +assert -timeout=30000 -clausifier=none +posUnitResolution -constructProofs=never -generateTriggers=total
./rundir allSettings "6" -logo +assert -timeout=30000 -clausifier=none +posUnitResolution -constructProofs=never -generateTriggers=all

./rundir onlyUnitResolution "" -logo +assert -timeout=30000 -clausifier=none +posUnitResolution -generateTriggers=none
./rundir onlyUnitResolution "" -logo +assert -timeout=30000 -clausifier=simple +posUnitResolution -generateTriggers=none
./rundir onlyUnitResolution "" -logo +assert -timeout=30000 -clausifier=none +posUnitResolution -generateTriggers=all
./rundir onlyUnitResolution "" -logo +assert -timeout=30000 -clausifier=simple +posUnitResolution -generateTriggers=all

./rundir onlyClausification "" -logo +assert -timeout=60000 -clausifier=simple +posUnitResolution -generateTriggers=none

./rundir mostGeneralConstraint "" -logo +assert -timeout=30000 +posUnitResolution +mostGeneralConstraint -generateTriggers=none

./rundir special "" -logo +assert -generateTriggers=none

./rundir lira "" -logo +assert -timeout=120000 -clausifier=none -posUnitResolution -simplifyConstraints=lemmas -generateTriggers=none

echo
echo "Running soundness checks (this will take a while)"
echo

./rundir unprovable "1" -logo +assert -timeout=30000 -simplifyConstraints=fair -clausifier=none -posUnitResolution -generateTriggers=none
./rundir unprovable "2" -logo +assert -timeout=30000 -simplifyConstraints=fair -clausifier=simple -posUnitResolution -generateTriggers=none
./rundir unprovable "3" -logo +assert -timeout=30000 -simplifyConstraints=fair -clausifier=none +posUnitResolution -generateTriggers=none
./rundir unprovable "4" -logo +assert -timeout=30000 -simplifyConstraints=fair -clausifier=simple +posUnitResolution -generateTriggers=none
./rundir unprovable "5" -logo +assert -timeout=30000 -simplifyConstraints=lemmas -clausifier=none -posUnitResolution -generateTriggers=none
./rundir unprovable "6" -logo +assert -timeout=30000 -simplifyConstraints=lemmas -clausifier=simple -posUnitResolution -generateTriggers=none
./rundir unprovable "7" -logo +assert -timeout=30000 -simplifyConstraints=lemmas -clausifier=none +posUnitResolution -generateTriggers=none
./rundir unprovable "8" -logo +assert -timeout=30000 -simplifyConstraints=lemmas -clausifier=simple +posUnitResolution -generateTriggers=none
<|MERGE_RESOLUTION|>--- conflicted
+++ resolved
@@ -1,10 +1,8 @@
 #!/bin/sh
 
-<<<<<<< HEAD
 ./rundir tptp-parser "" -logo +assert -timeout=30 -clausifier=none +posUnitResolution
-=======
+
 ./rundir nia "" -logo +assert -timeout=5000 -clausifier=none +posUnitResolution
->>>>>>> 90721693
 
 ./rundir api ""
 
