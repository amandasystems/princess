--- conflicted
+++ resolved
@@ -13,14 +13,10 @@
 
 $PRI "$@" $TESTS 2>&1 | grep -v '^Prover'
 
-<<<<<<< HEAD
 $PRI "$@" -timeout=60 PUZ001+1.p 2>&1 | grep -v '^Prover'
-=======
-$PRI "$@" +unsatCore unsat-core.p
-$PRI "$@" +printProof unsat-core.p
->>>>>>> 200cd3cb
 
 $PRI "$@" +unsatCore -multiStrategy unsat-core.p
+$PRI "$@" +printProof -multiStrategy unsat-core.p
 
 $PRI "$@" SWV032+1.p -assert +splitConjectures 2>&1 | grep -v '^Prover'
 $PRI "$@" -assert ARI495\=1.p 2>&1 | grep -v '^Prover'
@@ -29,3 +25,5 @@
 
 # will exit with an exception
 $PRI "$@" SYN000_2.p
+
+$PRI "$@" +printProof DAT013=1.p 2>&1 | grep -v '^Prover'
