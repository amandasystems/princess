/**
 * This file is part of Princess, a theorem prover for Presburger
 * arithmetic with uninterpreted predicates.
 * <http://www.philipp.ruemmer.org/princess.shtml>
 *
 * Copyright (C) 2009-2015 Philipp Ruemmer <ph_r@gmx.net>
 *
 * Princess is free software: you can redistribute it and/or modify
 * it under the terms of the GNU Lesser General Public License as published by
 * the Free Software Foundation, either version 3 of the License, or
 * (at your option) any later version.
 *
 * Princess is distributed in the hope that it will be useful,
 * but WITHOUT ANY WARRANTY; without even the implied warranty of
 * MERCHANTABILITY or FITNESS FOR A PARTICULAR PURPOSE.  See the
 * GNU Lesser General Public License for more details.
 *
 * You should have received a copy of the GNU Lesser General Public License
 * along with Princess.  If not, see <http://www.gnu.org/licenses/>.
 */

package ap

import ap.parser.{ITerm, IFormula, IExpression, IFunction}
import ap.terfor.{ConstantTerm, TermOrder}
import ap.terfor.preds.Predicate
import ap.theories.Theory
import ap.util.Debug

object Signature {
<<<<<<< HEAD
  abstract class FunctionType {
    def argumentTypeGuard(args : Seq[ITerm]) : IFormula
    def resultTypeGuard  (res : ITerm)       : IFormula
  }
  
  object TopFunctionType extends FunctionType {
    import IExpression._
    def argumentTypeGuard(args : Seq[ITerm]) : IFormula = i(true)
    def resultTypeGuard  (res : ITerm)       : IFormula = i(true)
  }
  
=======
  private val AC = Debug.AC_SIGNATURE

>>>>>>> 90721693
  object PredicateMatchStatus extends Enumeration {
    val Positive, Negative, None = Value
  }
  
  type PredicateMatchConfig = Map[Predicate, PredicateMatchStatus.Value]
  
  //////////////////////////////////////////////////////////////////////////////

  def apply(universalConstants : Set[ConstantTerm],
            existentialConstants : Set[ConstantTerm],
            nullaryFunctions : Set[ConstantTerm],
            order : TermOrder) =
    new Signature(universalConstants, existentialConstants, nullaryFunctions,
                  Map(), order, List(), Set(), Map())

  def apply(universalConstants : Set[ConstantTerm],
            existentialConstants : Set[ConstantTerm],
            nullaryFunctions : Set[ConstantTerm],
            order : TermOrder,
            domainPredicates : Set[Predicate],
            functionTypes : Map[IFunction, Signature.FunctionType]) =
    new Signature(universalConstants, existentialConstants, nullaryFunctions,
                  Map(), order, List(), domainPredicates, functionTypes)

  def apply(universalConstants : Set[ConstantTerm],
            existentialConstants : Set[ConstantTerm],
            nullaryFunctions : Set[ConstantTerm],
            predicateMatchConfig : PredicateMatchConfig,
            order : TermOrder,
            domainPredicates : Set[Predicate],
            functionTypes : Map[IFunction, Signature.FunctionType]) =
    new Signature(universalConstants, existentialConstants, nullaryFunctions,
                  predicateMatchConfig, order, List(), domainPredicates, functionTypes)

  def apply(universalConstants : Set[ConstantTerm],
            existentialConstants : Set[ConstantTerm],
            nullaryFunctions : Set[ConstantTerm],
            predicateMatchConfig : PredicateMatchConfig,
            order : TermOrder,
            theories : Seq[Theory],
            domainPredicates : Set[Predicate],
            functionTypes : Map[IFunction, Signature.FunctionType]) =
    new Signature(universalConstants, existentialConstants, nullaryFunctions,
                  predicateMatchConfig, order, theories, domainPredicates, functionTypes)
}

/**
 * Helper class for storing the sets of declared constants (of various kinds)
 * and functions, together with the chosen <code>TermOrder</code>.
 */
class Signature(val universalConstants : Set[ConstantTerm],
                val existentialConstants : Set[ConstantTerm],
                val nullaryFunctions : Set[ConstantTerm],
                val predicateMatchConfig : Signature.PredicateMatchConfig,
                val order : TermOrder,
                val theories : Seq[Theory],
                val domainPredicates : Set[Predicate],
                val functionTypes : Map[IFunction, Signature.FunctionType]) {
  def updateOrder(newOrder : TermOrder) =
    new Signature(universalConstants, existentialConstants,
<<<<<<< HEAD
                  nullaryFunctions, predicateMatchConfig, newOrder, theories,
                  domainPredicates, functionTypes)
  def updatePredicateMatchConfig(
                  newPredicateMatchConfig : Signature.PredicateMatchConfig) =
    new Signature(universalConstants, existentialConstants,
                  nullaryFunctions, newPredicateMatchConfig, order, theories,
                  domainPredicates, functionTypes)
  def updateFunctionTypes(newFunctionTypes : Map[IFunction, Signature.FunctionType]) =
    new Signature(universalConstants, existentialConstants,
                  nullaryFunctions, predicateMatchConfig, order, theories,
                  domainPredicates, newFunctionTypes)
=======
                  nullaryFunctions, predicateMatchConfig, newOrder, theories)

  def addTheories(additionalTheories : Seq[Theory]) : Signature =
    if (additionalTheories.isEmpty) {
      this
    } else {
      val newTheories = this.theories ++ additionalTheories

      //-BEGIN-ASSERTION-///////////////////////////////////////////////////////
      Debug.assertPre(Signature.AC, newTheories.toSet.size == newTheories.size)
      //-END-ASSERTION-/////////////////////////////////////////////////////////

      Signature(this.universalConstants,
                this.existentialConstants,
                this.nullaryFunctions,
                this.predicateMatchConfig ++ (
                  for (t <- additionalTheories.iterator;
                       p <- t.predicateMatchConfig.iterator) yield p),
                (this.order /: additionalTheories) { case (o, t) => t extend o },
                newTheories)
    }
>>>>>>> 90721693
}<|MERGE_RESOLUTION|>--- conflicted
+++ resolved
@@ -28,7 +28,8 @@
 import ap.util.Debug
 
 object Signature {
-<<<<<<< HEAD
+  private val AC = Debug.AC_SIGNATURE
+
   abstract class FunctionType {
     def argumentTypeGuard(args : Seq[ITerm]) : IFormula
     def resultTypeGuard  (res : ITerm)       : IFormula
@@ -40,10 +41,6 @@
     def resultTypeGuard  (res : ITerm)       : IFormula = i(true)
   }
   
-=======
-  private val AC = Debug.AC_SIGNATURE
-
->>>>>>> 90721693
   object PredicateMatchStatus extends Enumeration {
     val Positive, Negative, None = Value
   }
@@ -104,7 +101,6 @@
                 val functionTypes : Map[IFunction, Signature.FunctionType]) {
   def updateOrder(newOrder : TermOrder) =
     new Signature(universalConstants, existentialConstants,
-<<<<<<< HEAD
                   nullaryFunctions, predicateMatchConfig, newOrder, theories,
                   domainPredicates, functionTypes)
   def updatePredicateMatchConfig(
@@ -116,8 +112,6 @@
     new Signature(universalConstants, existentialConstants,
                   nullaryFunctions, predicateMatchConfig, order, theories,
                   domainPredicates, newFunctionTypes)
-=======
-                  nullaryFunctions, predicateMatchConfig, newOrder, theories)
 
   def addTheories(additionalTheories : Seq[Theory]) : Signature =
     if (additionalTheories.isEmpty) {
@@ -136,7 +130,8 @@
                   for (t <- additionalTheories.iterator;
                        p <- t.predicateMatchConfig.iterator) yield p),
                 (this.order /: additionalTheories) { case (o, t) => t extend o },
-                newTheories)
+                newTheories,
+                domainPredicates,
+                functionTypes)
     }
->>>>>>> 90721693
 }