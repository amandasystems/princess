--- conflicted
+++ resolved
@@ -45,22 +45,14 @@
 trait ProofTree {
 
   //-BEGIN-ASSERTION-///////////////////////////////////////////////////////////
-<<<<<<< HEAD
 //  Debug.assertCtor(ProofTree.AC,
-//                   (order isSortingOf closingConstraint) &&
 //                   (constantFreedom freeConstsAreUniversal bindingContext) &&
 //                   (closingConstantFreedom freeConstsAreUniversal bindingContext) &&
 //                   closingConstantFreedom <= constantFreedom)
-=======
-  Debug.assertCtor(ProofTree.AC,
-                   (constantFreedom freeConstsAreUniversal bindingContext) &&
-                   (closingConstantFreedom freeConstsAreUniversal bindingContext) &&
-                   closingConstantFreedom <= constantFreedom)
 // The following condition sometimes takes very long to check, since
 // it will trigger computation of the actual constraint; so it has been
 // moved to the lazy val's actually computing the constraint
 //                   (order isSortingOf closingConstraint) &&
->>>>>>> ed1fc266
   //-END-ASSERTION-/////////////////////////////////////////////////////////////
 
   val subtrees : Seq[ProofTree]
