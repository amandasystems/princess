--- conflicted
+++ resolved
@@ -112,19 +112,8 @@
     
       val oldMatcher = cf.quantifierClauses(eager)
     
-<<<<<<< HEAD
-    val reverseProp = Param.REVERSE_FUNCTIONALITY_PROPAGATION(goal.settings)
-    val (instances, quantifiedInstances, newMatcher) =
-      oldMatcher.addClauses(addedClauses,
-                            goal.mayAlias,
-                            goal.reduceWithFacts,
-                            (MatchFunctions.isIrrelevantInstance(_, voc, _, reverseProp)),
-                            reverseProp,
-                            collector, order,
-                            Param.POS_UNIT_RESOLUTION_METHOD(goal.settings))
-=======
       val reverseProp = Param.REVERSE_FUNCTIONALITY_PROPAGATION(goal.settings)
-      val (instances, newMatcher) =
+      val (instances, quantifiedInstances, newMatcher) =
         oldMatcher.addClauses(goal.facts.predConj,
                               addedClauses,
                               goal.mayAlias,
@@ -132,35 +121,24 @@
                               (MatchFunctions.isIrrelevantInstance(_, voc, _,
                                                                    reverseProp)),
                               reverseProp,
-                              collector, order)
->>>>>>> 6c272952
+                              collector, order,
+                              Param.POS_UNIT_RESOLUTION_METHOD(goal.settings))
     
       val newCF = cf.updateQuantifierClauses(eager, newMatcher)
     
-<<<<<<< HEAD
-    val newTasks =
-      if (collector.isLogging)
-        // if we are producing proofs, we have to treat the instances
-        // separately (to log all performed simplifications)
-        for (f <- instances; t <- goal formulaTasks f) yield t
-      else
-        (for (t <- goal.formulaTasks(Conjunction.disj(instances, order)))
-         yield t) ++
-        (for (f <- quantifiedInstances;
-              t <- if (ExQuantifierTask isCoveredFormula f)
-                     List(new ExQuantifierTask(f, goal.age))
-                   else
-                     goal formulaTasks f) yield t)
-=======
       val newTasks =
         if (collector.isLogging)
           // if we are producing proofs, we have to treat the instances
           // separately (to log all performed simplifications)
           for (f <- instances; t <- goal formulaTasks f) yield t
         else
-          for (t <- goal.formulaTasks(Conjunction.disj(instances, order)))
-            yield t
->>>>>>> 6c272952
+          (for (t <- goal.formulaTasks(Conjunction.disj(instances, order)))
+           yield t) ++
+          (for (f <- quantifiedInstances;
+                t <- if (ExQuantifierTask isCoveredFormula f)
+                       List(new ExQuantifierTask(f, goal.age))
+                     else
+                       goal formulaTasks f) yield t)
           
       (newCF, newTasks)
     }
