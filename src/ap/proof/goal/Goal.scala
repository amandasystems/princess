--- conflicted
+++ resolved
@@ -96,13 +96,8 @@
     }
 
     apply(Conjunction.TRUE,
-<<<<<<< HEAD
           CompoundFormulas.EMPTY(Param.PREDICATE_MATCH_CONFIG(settings)),
-          TaskManager.EMPTY ++ tasks,
-=======
-          CompoundFormulas.EMPTY,
           emptyTaskManager ++ tasks,
->>>>>>> 34875148
           0,
           eliminatedConstants,
           vocabulary,
