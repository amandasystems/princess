/**
 * This file is part of Princess, a theorem prover for Presburger
 * arithmetic with uninterpreted predicates.
 * <http://www.philipp.ruemmer.org/princess.shtml>
 *
 * Copyright (C) 2009-2013 Philipp Ruemmer <ph_r@gmx.net>
 *
 * Princess is free software: you can redistribute it and/or modify
 * it under the terms of the GNU General Public License as published by
 * the Free Software Foundation, either version 3 of the License, or
 * (at your option) any later version.
 *
 * Princess is distributed in the hope that it will be useful,
 * but WITHOUT ANY WARRANTY; without even the implied warranty of
 * MERCHANTABILITY or FITNESS FOR A PARTICULAR PURPOSE.  See the
 * GNU General Public License for more details.
 *
 * You should have received a copy of the GNU General Public License
 * along with Princess.  If not, see <http://www.gnu.org/licenses/>.
 */

package ap.proof.goal;

import ap.proof._
<<<<<<< HEAD
import ap.parameters.Param
import ap.terfor.ConstantTerm
=======
import ap.terfor.{ConstantTerm, TermOrder}
>>>>>>> bdfd724f
import ap.terfor.conjunctions.{Conjunction, Quantifier}
import ap.terfor.substitutions.VariableSubst
import ap.terfor.equations.NegEquationConj
import ap.util.{Debug, PlainRange}
import ap.proof.tree.{ProofTree, ProofTreeFactory}

object QuantifierTask {
  
  private val AC = Debug.AC_COMPLEX_FORMULAS_TASK
  
}

abstract class QuantifierTask(_formula : Conjunction, _age : Int)
               extends FormulaTask(_formula, _age) {

  //-BEGIN-ASSERTION-///////////////////////////////////////////////////////////
  Debug.assertCtor(QuantifierTask.AC,
                   !formula.isTrue && !formula.isFalse &&
                   !formula.isLiteral && !formula.isNegatedConjunction &&
                   !formula.quans.isEmpty)
  //-END-ASSERTION-/////////////////////////////////////////////////////////////
    
  /**
   * The name prefix to use for generated constants
   */
  protected def constantNameBase : String
  
  protected def instantiateWithConstants(goal : Goal)
                                        : (Conjunction,
                                           Seq[ConstantTerm],
                                           TermOrder,
                                           BindingContext) = {
    val (quan, num) = firstQuans(formula)
    val constants = for (i <- PlainRange(num))
                    yield new ConstantTerm (constantNameBase + goal.age + "_" + i)

<<<<<<< HEAD
    implicit val newOrder = goal.order extend constants.reverse
    
    val newBindingContext = goal.bindingContext.addAndContract(constants, quan)
    val newConstantFreedom = if (quan == Quantifier.ALL)
                               goal.constantFreedom addTopStatus constants
                             else
                               goal.constantFreedom
    
    val newVocabulary = Vocabulary(newOrder, newBindingContext, newConstantFreedom)
    
    val newElimConstants = newEliminatedConstants(goal, constants)
    
    val rawInstantiatedConj = formula.instantiate(constants)
    
    val (instantiatedConj, guard) =
      if (Param.FINITE_DOMAIN_CONSTRAINTS(goal.settings) ==
            Param.FiniteDomainConstraints.TypeGuards &&
          quan == Quantifier.EX) {
        
      // are there any type guards to be satisfied?
      val domainPredicates = Param.DOMAIN_PREDICATES(goal.settings)
      
      val predConj = rawInstantiatedConj.predConj
      val (guards, otherLits) =
        predConj.positiveLits partition { a => domainPredicates contains a.pred }
      
      if (guards.isEmpty) {
        (rawInstantiatedConj, Conjunction.TRUE)
      } else {
        val newInst =
          Conjunction.conj(guards, newOrder) ==>
          rawInstantiatedConj.updatePredConj(
            predConj.updateLits(otherLits, predConj.negativeLits))
        val eqGuard =
          !Conjunction.disjFor(
             for (g <- guards.iterator)
             yield {
               //-BEGIN-ASSERTION-//////////////////////////////////////////////
               Debug.assertInt(QuantifierTask.AC, g.pred.arity == 1)
               //-END-ASSERTION-////////////////////////////////////////////////
               NegEquationConj(for (a <- goal.facts.predConj positiveLitsWithPred g.pred)
                               yield g.unify(a, newOrder)(0), newOrder)
             }, newOrder)
        (newInst, eqGuard)
      }
      
    } else {
      (rawInstantiatedConj, Conjunction.TRUE)
    }
    
    val instantiatedConjTask =
      Goal.formulaTasks(instantiatedConj, goal.age,
                        newElimConstants, newVocabulary, goal.settings)

    val thisTask : Iterable[PrioritisedTask] =
      if (keepThisTask) goal.formulaTasks(formula) else List()
    
    val collector = goal.getInferenceCollector
    if (collector.isLogging)
      collector.instantiateQuantifier(formula.negate, constants,
                                      instantiatedConj.negate, newOrder)
    
    ptf.quantify(ptf.updateGoal(newElimConstants,
                                newVocabulary,
                                instantiatedConjTask ++ thisTask,
                                collector.getCollection,
                                goal),
                 quan, constants, guard, goal.vocabulary, newOrder)
=======
    val newOrder = goal.order extend constants.reverse
    val newBindingContext = goal.bindingContext.addAndContract(constants, quan)
    val instantiatedConj = formula.instantiate(constants)(newOrder)
    
    (instantiatedConj, constants, newOrder, newBindingContext)
>>>>>>> bdfd724f
  }
                                                            
  /**
   * Determine the leading quantifier of the conjunction and the number of the
   * same quantifiers in a row
   *
   * TODO: do this in a smarter way (determine which quantifiers can be permuted)?   
   */
  private def firstQuans(f : Conjunction) : (Quantifier, Int) = {
    //-BEGIN-ASSERTION-/////////////////////////////////////////////////////////
    Debug.assertPre(QuantifierTask.AC, !f.quans.isEmpty)
    //-END-ASSERTION-///////////////////////////////////////////////////////////
                                                                
    val quans = f.quans
                                                                  
    val quan = quans.last
    val num = quans.size - quans.lastIndexOf(quan.dual) - 1
    (quan, num)
  }                                                            

  val name : String = "QuantifiedFor"

}<|MERGE_RESOLUTION|>--- conflicted
+++ resolved
@@ -22,15 +22,9 @@
 package ap.proof.goal;
 
 import ap.proof._
-<<<<<<< HEAD
-import ap.parameters.Param
-import ap.terfor.ConstantTerm
-=======
 import ap.terfor.{ConstantTerm, TermOrder}
->>>>>>> bdfd724f
 import ap.terfor.conjunctions.{Conjunction, Quantifier}
 import ap.terfor.substitutions.VariableSubst
-import ap.terfor.equations.NegEquationConj
 import ap.util.{Debug, PlainRange}
 import ap.proof.tree.{ProofTree, ProofTreeFactory}
 
@@ -64,82 +58,11 @@
     val constants = for (i <- PlainRange(num))
                     yield new ConstantTerm (constantNameBase + goal.age + "_" + i)
 
-<<<<<<< HEAD
-    implicit val newOrder = goal.order extend constants.reverse
-    
-    val newBindingContext = goal.bindingContext.addAndContract(constants, quan)
-    val newConstantFreedom = if (quan == Quantifier.ALL)
-                               goal.constantFreedom addTopStatus constants
-                             else
-                               goal.constantFreedom
-    
-    val newVocabulary = Vocabulary(newOrder, newBindingContext, newConstantFreedom)
-    
-    val newElimConstants = newEliminatedConstants(goal, constants)
-    
-    val rawInstantiatedConj = formula.instantiate(constants)
-    
-    val (instantiatedConj, guard) =
-      if (Param.FINITE_DOMAIN_CONSTRAINTS(goal.settings) ==
-            Param.FiniteDomainConstraints.TypeGuards &&
-          quan == Quantifier.EX) {
-        
-      // are there any type guards to be satisfied?
-      val domainPredicates = Param.DOMAIN_PREDICATES(goal.settings)
-      
-      val predConj = rawInstantiatedConj.predConj
-      val (guards, otherLits) =
-        predConj.positiveLits partition { a => domainPredicates contains a.pred }
-      
-      if (guards.isEmpty) {
-        (rawInstantiatedConj, Conjunction.TRUE)
-      } else {
-        val newInst =
-          Conjunction.conj(guards, newOrder) ==>
-          rawInstantiatedConj.updatePredConj(
-            predConj.updateLits(otherLits, predConj.negativeLits))
-        val eqGuard =
-          !Conjunction.disjFor(
-             for (g <- guards.iterator)
-             yield {
-               //-BEGIN-ASSERTION-//////////////////////////////////////////////
-               Debug.assertInt(QuantifierTask.AC, g.pred.arity == 1)
-               //-END-ASSERTION-////////////////////////////////////////////////
-               NegEquationConj(for (a <- goal.facts.predConj positiveLitsWithPred g.pred)
-                               yield g.unify(a, newOrder)(0), newOrder)
-             }, newOrder)
-        (newInst, eqGuard)
-      }
-      
-    } else {
-      (rawInstantiatedConj, Conjunction.TRUE)
-    }
-    
-    val instantiatedConjTask =
-      Goal.formulaTasks(instantiatedConj, goal.age,
-                        newElimConstants, newVocabulary, goal.settings)
-
-    val thisTask : Iterable[PrioritisedTask] =
-      if (keepThisTask) goal.formulaTasks(formula) else List()
-    
-    val collector = goal.getInferenceCollector
-    if (collector.isLogging)
-      collector.instantiateQuantifier(formula.negate, constants,
-                                      instantiatedConj.negate, newOrder)
-    
-    ptf.quantify(ptf.updateGoal(newElimConstants,
-                                newVocabulary,
-                                instantiatedConjTask ++ thisTask,
-                                collector.getCollection,
-                                goal),
-                 quan, constants, guard, goal.vocabulary, newOrder)
-=======
     val newOrder = goal.order extend constants.reverse
     val newBindingContext = goal.bindingContext.addAndContract(constants, quan)
     val instantiatedConj = formula.instantiate(constants)(newOrder)
     
     (instantiatedConj, constants, newOrder, newBindingContext)
->>>>>>> bdfd724f
   }
                                                             
   /**
