/**
 * This file is part of Princess, a theorem prover for Presburger
 * arithmetic with uninterpreted predicates.
 * <http://www.philipp.ruemmer.org/princess.shtml>
 *
 * Copyright (C) 2017-2020 Philipp Ruemmer <ph_r@gmx.net>
 *
 * Princess is free software: you can redistribute it and/or modify
 * it under the terms of the GNU Lesser General Public License as published by
 * the Free Software Foundation, either version 2.1 of the License, or
 * (at your option) any later version.
 *
 * Princess is distributed in the hope that it will be useful,
 * but WITHOUT ANY WARRANTY; without even the implied warranty of
 * MERCHANTABILITY or FITNESS FOR A PARTICULAR PURPOSE.  See the
 * GNU Lesser General Public License for more details.
 *
 * You should have received a copy of the GNU Lesser General Public License
 * along with Princess.  If not, see <http://www.gnu.org/licenses/>.
 */

package ap.types

import ap.basetypes.IdealInt
import ap.parser._
import ap.terfor.{Term, Formula, TermOrder, OneTerm, ConstantTerm}
import ap.terfor.conjunctions.Conjunction
import ap.terfor.inequalities.InEqConj
import ap.terfor.linearcombination.LinearCombination
import ap.theories.Theory
import ap.util.Debug

import scala.collection.{Map => GMap}
import scala.collection.mutable.{Map => MMap, Set => MSet}

object Sort {

  private val AC = Debug.AC_TYPES

  /**
   * The sort of integers, which is also the default sort whenever
   * no sort is specified.
   */
  object Integer extends Sort {
    val name : String = "int"

    def membershipConstraint(t : ITerm) : IFormula =
      IExpression.i(true)

    def membershipConstraint(t : Term)(implicit order : TermOrder) : Formula =
      Conjunction.TRUE

    val cardinality : Option[IdealInt] = None

    val individuals : Stream[ITerm] =
      for (n <- Stream.iterate(IdealInt.ZERO){
                  n => if (n.signum <= 0) (-n+1) else -n
                })
      yield IExpression.i(n)

    override def decodeToTerm(
                   d : IdealInt,
                   assign : GMap[(IdealInt, Sort), ITerm]) : Option[ITerm] =
      Some(IIntLit(d))

    def augmentModelTermSet(model : Conjunction,
                            assignment : MMap[(IdealInt, Sort), ITerm],
                            allTerms : Set[(IdealInt, Sort)],
                            definedTerms : MSet[(IdealInt, Sort)]) : Unit = ()

    override def newConstant(name : String) : ConstantTerm =
      new ConstantTerm(name)
  }

  /**
   * The sort of natural numbers.
   */
  object Nat extends ProxySort(Interval(Some(IdealInt.ZERO), None)) {
    override val name : String = "nat"
  }

  /**
   * Sort representing (possibly left- or right-open) intervals.
   */
  case class Interval(lower : Option[IdealInt], upper : Option[IdealInt])
             extends Sort {
    //-BEGIN-ASSERTION-/////////////////////////////////////////////////////////
    Debug.assertCtor(AC,
                     (lower, upper) match {
                       case (Some(l), Some(u)) => l <= u
                       case _ => true
                     })
    //-END-ASSERTION-///////////////////////////////////////////////////////////

    val name : String =
      "int" +
      (lower match { case Some(l) => "[" + l
                     case None    => "(-infty" }) + ", " +
      (upper match { case Some(u) => "" + u + "]"
                     case None    => "infty)" })

    def membershipConstraint(t : ITerm) : IFormula = {
      import IExpression._
      (lower match { case Some(l) => t >= l
                     case None    => i(true) }) &&&
      (upper match { case Some(u) => t <= u
                     case None    => i(true) })
    }

    def membershipConstraint(t : Term)(implicit order : TermOrder) : Formula = {
      val lcs =
        (lower match { case Some(l) => List(LinearCombination(
                                              Array((IdealInt.ONE, t),
                                                    (-l, OneTerm)), order))
                       case None    => List() }) ++
        (upper match { case Some(u) => List(LinearCombination(
                                              Array((IdealInt.MINUS_ONE, t),
                                                    (u, OneTerm)), order))
                       case None    => List() })
      InEqConj(lcs, order)
    }

    val cardinality =
      for (l <- lower; u <- upper) yield (u - l + 1)

    val individuals : Stream[ITerm] =
      (lower, upper) match {
        case (Some(l), Some(u)) =>
          for (n <- ap.util.IdealRange(l, u+1).toStream)
          yield IExpression.i(n)
        case (Some(l), None) =>
          for (n <- Stream.iterate(l){_ + 1})
          yield IExpression.i(n)
        case (None, Some(u)) =>
          for (n <- Stream.iterate(u){_ - 1})
          yield IExpression.i(n)
        case (None, None) =>
          Sort.Integer.individuals
      }

    override def decodeToTerm(
                   d : IdealInt,
                   assign : GMap[(IdealInt, Sort), ITerm]) : Option[ITerm] =
      Some(IIntLit(d))

    def augmentModelTermSet(model : Conjunction,
                            assignment : MMap[(IdealInt, Sort), ITerm],
                            allTerms : Set[(IdealInt, Sort)],
                            definedTerms : MSet[(IdealInt, Sort)]) : Unit = ()
  }

  //////////////////////////////////////////////////////////////////////////////
  // Uninterpreted sorts

  /**
   * Create a new uninterpreted sort of infinite cardinality.
   */
  def createInfUninterpretedSort(name : String) =
    UninterpretedSortTheory.createInfUninterpretedSort(name)
  
  /**
   * Create a new uninterpreted sort of finite or infinite cardinality.
   */
  def createUninterpretedSort(name : String) =
    UninterpretedSortTheory.createUninterpretedSort(name)

  //////////////////////////////////////////////////////////////////////////////

  /**
   * Extractor to recognise sorts that are subsets of the integers.
   */
  object Numeric {
    def unapply(s : Sort) : Option[Sort] = s match {
      case Sort.Integer | Sort.Nat | _ : Sort.Interval => Some(s)
      case _ => None
    }
  }

  /**
   * Extractor to recognise non-numeric sorts.
   */
  object NonNumeric {
    def unapply(s : Sort) : Option[Sort] = s match {
      case Numeric(_) => None
      case s =>          Some(s)
    }
  }

  /**
   * The sort of Booleans. Booleans are encoded as an ADT with two
   * nullary constructors <code>true</code> (mapped to the integer
   * <code>0</code>), <code>false</code> (mapped to the integer
   * <code>1</code>).
   * @see ap.theories.ADT.BoolADT
   */
  lazy val Bool = ap.theories.ADT.BoolADT.boolSort

  /**
   * The sort of integers reinterpreted as Booleans. Integer <code>0</code.
   * is interpreted as <code>true</code>, every non-zero number as
   * <code>false</code>. For symbolic representation the same terms as in
   * sort <code>Bool</code> are used.
   * @see ap.theories.ADT.BoolADT
   * @see Bool
   */
  object MultipleValueBool extends ProxySort(Integer) {
    override val name : String = "MultipleValueBool"

    /**
     * Term representing the Boolean value <code>true</code>,
     * and mapped to integer <code>0</code>.
     */
    val True = ap.theories.ADT.BoolADT.True

    /**
     * Term representing the Boolean value <code>false</code>,
     * and mapped to integer <code>1</code>. (But note that every non-zero
     * number is interpreted as <code>false</code>).
     */
    val False = ap.theories.ADT.BoolADT.False

    /**
     * Construct a tester for <code>true</code>.
     */
    def isTrue(t : ITerm) : IFormula = IExpression.eqZero(t)

    /**
     * Construct a tester for <code>false</code>.
     */
    def isFalse(t : ITerm) : IFormula = !IExpression.eqZero(t)

    override val individuals : Stream[ITerm] =
      True #:: False #::
      (for (n <- Stream.iterate(IdealInt.MINUS_ONE){
                   n => if (n.signum <= 0) (-n+1) else -n
                 })
       yield IExpression.i(n))

    override def decodeToTerm(
                   d : IdealInt,
                   assign : GMap[(IdealInt, Sort), ITerm]) : Option[ITerm] =
      Some(if (d.isZero) True else False)

    override def augmentModelTermSet(
                   model : Conjunction,
                   assignment : MMap[(IdealInt, Sort), ITerm],
                   allTerms : Set[(IdealInt, Sort)],
                   definedTerms : MSet[(IdealInt, Sort)]) : Unit = {}
  }

  /**
<<<<<<< HEAD
   * A placeholder sort that is used in places where the sort has not been
   * inferred yet.
   */
  val AnySort = createInfUninterpretedSort("any")
=======
   * Extractor to recognise sorts that represent the Booleans.
   */
  object AnyBool {
    def unapply(s : Sort) : Option[Sort] = s match {
      case Bool | MultipleValueBool => Some(s)
      case _ => None
    }
  }
>>>>>>> 24b74664

  //////////////////////////////////////////////////////////////////////////////

  /**
   * Extractor to identify terms with associated sort. This can be used for
   * checks like <code>t match { case t ::: Sort.Bool => XXX }</code>.
   */
  object ::: {
    def unapply(t : ITerm) : Option[(ITerm, Sort)] = Some((t, sortOf(t)))
  }

  /**
   * Determine the sort of the given term.
   */
  def sortOf(t : ITerm) : Sort = t match {
    case IConstant(c : SortedConstantTerm) =>
      c.sort
    case IFunApp(f : SortedIFunction, args) =>
      f iResultSort args
    case ISortedVariable(_, sort) =>
      sort
    case ISortedEpsilon(sort, _) =>
      sort
    case ITermITE(_, left, right) => {
      val lSort = sortOf(left)
      val rSort = sortOf(right)
      if (lSort == rSort) lSort else Sort.Integer
    }
    case _ =>
      Sort.Integer
  }

  object NonNumericTerm {
    def unapply(t : ITerm) : Option[(ITerm, Sort)] = sortOf(t) match {
      case Numeric(_) => None
      case sort       => Some((t, sort))
    }
  }

  //////////////////////////////////////////////////////////////////////////////

  /**
   * Generate a stream of vectors of individuals in the given sort vector.
   */
  def individualsVectors(sorts : List[Sort]) : Stream[List[ITerm]] =
    sorts match {
      case List() =>
        Stream(List())
      case s :: sTail =>
        for (ind <- s.individuals; v <- individualsVectors(sTail))
        yield (ind :: v)
    }
}

////////////////////////////////////////////////////////////////////////////////

/**
 * Trait representing sorts of individuals in the logic.
 */
trait Sort {
  val name : String

  /**
   * Constraints defining the range of the sort.
   */
  def membershipConstraint(t : ITerm) : IFormula

  /**
   * Constraints defining the range of the sort.
   */
  def membershipConstraint(t : Term)(implicit order : TermOrder) : Formula

  /**
   * The cardinality of sorts with fixed-size, finite domain.
   */
  val cardinality : Option[IdealInt]

  /**
   * A witness term proving that the sort is inhabited.
   */
  def witness : Option[ITerm] = individuals.headOption

  /**
   * Terms representing elements of the sort.
   */
  def individuals : Stream[ITerm]

  //////////////////////////////////////////////////////////////////////////////

  override def toString : String = name

  /**
   * Allocation of a new constant with <code>this</code> sort.
   */
  def newConstant(name : String) : ConstantTerm =
    new SortedConstantTerm(name, this)

  /**
   * The variable with given de Bruijn index and <code>this</code> sort.
   */
  def boundVariable(index : Int) : IVariable =
    ISortedVariable(index, this)

  //////////////////////////////////////////////////////////////////////////////

  /**
   * Extract a term representation of some value in the sort.
   */
  val asTerm = new Theory.Decoder[Option[ITerm]] {
    def apply(d : IdealInt)
             (implicit ctxt : Theory.DecoderContext) : Option[ITerm] =
      (ctxt getDataFor TypeTheory) match {
        case TypeTheory.DecoderData(transl) => decodeToTerm(d, transl)
      }
  }

  /**
   * Extract a term representation of some value in the sort. This method
   * can be overwritten in sub-classes to decode in a sort-specific way
   */
  def decodeToTerm(d : IdealInt,
                   assignment : GMap[(IdealInt, Sort), ITerm]) : Option[ITerm] =
    assignment get ((d, this))

  /**
   * Extract terms from a model. Such terms will always be encoded as
   * integers, and integers can have different meaning depending on the
   * considered sort.
   */
  def augmentModelTermSet(model : Conjunction,
                          assignment : MMap[(IdealInt, Sort), ITerm],
                          allTerms : Set[(IdealInt, Sort)],
                          definedTerms : MSet[(IdealInt, Sort)]) : Unit

  protected def getSubTerms(ids : Seq[Term],
                            sorts : Seq[Sort],
                            terms : MMap[(IdealInt, Sort), ITerm])
                           : Either[Seq[ITerm], Seq[(IdealInt, Sort)]] = {
    val subTerms : Seq[Either[ITerm, (IdealInt, Sort)]] =
      for ((idTerm, sort) <- ids zip sorts) yield {
        val id = idTerm match {
          case idTerm : LinearCombination if idTerm.isConstant =>
            idTerm.constant
          case _ =>
            throw new IllegalArgumentException
        }

        sort.decodeToTerm(id, terms) match {
          case Some(t) => Left(t)
          case None    => Right((id, sort))
        }
      }

    if (subTerms forall (_.isLeft))
      Left(subTerms map (_.left.get))
    else
      Right(for (Right(key) <- subTerms) yield key)
  }

  //////////////////////////////////////////////////////////////////////////////

  /**
   * Add an existential quantifier for the variable with de Bruijn index 0,
   * together with a guard representing this sort.
   */
  def ex(f : IFormula) =
    ISortedQuantified(IExpression.Quantifier.EX, this, f)
  
  /**
   * Add an existential quantifier for the variable with de Bruijn index 0,
   * together with a guard representing this sort.
   */
  def all(f : IFormula) =
    ISortedQuantified(IExpression.Quantifier.ALL, this, f)

  /**
   * Higher-order syntax for existential quantifiers. This makes it possible
   * to write a quantifier as <code>Sort.ex(a => phi(a))</code>.
   */
  def ex(f : ITerm => IFormula) = {
    import IExpression._
    val x = newConstant("x")
    quanConsts(Quantifier.EX, List(x), f(x))
  }

  /**
   * Higher-order syntax for existential quantifiers. This makes it possible
   * to write a quantifier as <code>Sort.ex((a, b) => phi(a, b))</code>.
   */
  def ex(f : (ITerm, ITerm) => IFormula) = {
    import IExpression._
    val x1 = newConstant("x1")
    val x2 = newConstant("x2")
    quanConsts(Quantifier.EX, List(x1, x2), f(x1, x2))
  }

  /**
   * Higher-order syntax for existential quantifiers. This makes it possible
   * to write a quantifier as
   * <code>Sort.ex((a, b, c) => phi(a, b, c))</code>.
   */
  def ex(f : (ITerm, ITerm, ITerm) => IFormula) = {
    import IExpression._
    val x1 = newConstant("x1")
    val x2 = newConstant("x2")
    val x3 = newConstant("x3")
    quanConsts(Quantifier.EX, List(x1, x2, x3), f(x1, x2, x3))
  }

  /**
   * Higher-order syntax for existential quantifiers. This makes it possible
   * to write a quantifier as
   * <code>Sort.ex((a, b, c, d) => phi(a, b, c, d))</code>.
   */
  def ex(f : (ITerm, ITerm, ITerm, ITerm) => IFormula) = {
    import IExpression._
    val x1 = newConstant("x1")
    val x2 = newConstant("x2")
    val x3 = newConstant("x3")
    val x4 = newConstant("x4")
    quanConsts(Quantifier.EX, List(x1, x2, x3, x4), f(x1, x2, x3, x4))
  }

  /**
   * Higher-order syntax for existential quantifiers. This makes it possible
   * to write a quantifier as
   * <code>Sort.ex((a, b, c, d, e) => phi(a, b, c, d, e))</code>.
   */
  def ex(f : (ITerm, ITerm, ITerm, ITerm, ITerm) => IFormula) = {
    import IExpression._
    val x1 = newConstant("x1")
    val x2 = newConstant("x2")
    val x3 = newConstant("x3")
    val x4 = newConstant("x4")
    val x5 = newConstant("x5")
    quanConsts(Quantifier.EX, List(x1, x2, x3, x4, x5), f(x1, x2, x3, x4, x5))
  }

  /**
   * Higher-order syntax for universal quantifiers. This makes it possible
   * to write a quantifier as <code>Sort.all(a => phi(a))</code>.
   */
  def all(f : ITerm => IFormula) = {
    import IExpression._
    val x = newConstant("x")
    quanConsts(Quantifier.ALL, List(x), f(x))
  }

  /**
   * Higher-order syntax for universal quantifiers. This makes it possible
   * to write a quantifier as <code>Sort.all((a, b) => phi(a, b))</code>.
   */
  def all(f : (ITerm, ITerm) => IFormula) = {
    import IExpression._
    val x1 = newConstant("x1")
    val x2 = newConstant("x2")
    quanConsts(Quantifier.ALL, List(x1, x2), f(x1, x2))
  }

  /**
   * Higher-order syntax for universal quantifiers. This makes it possible
   * to write a quantifier as
   * <code>Sort.all((a, b, c) => phi(a, b, c))</code>.
   */
  def all(f : (ITerm, ITerm, ITerm) => IFormula) = {
    import IExpression._
    val x1 = newConstant("x1")
    val x2 = newConstant("x2")
    val x3 = newConstant("x3")
    quanConsts(Quantifier.ALL, List(x1, x2, x3), f(x1, x2, x3))
  }

  /**
   * Higher-order syntax for universal quantifiers. This makes it possible
   * to write a quantifier as
   * <code>Sort.all((a, b, c, d) => phi(a, b, c, d))</code>.
   */
  def all(f : (ITerm, ITerm, ITerm, ITerm) => IFormula) = {
    import IExpression._
    val x1 = newConstant("x1")
    val x2 = newConstant("x2")
    val x3 = newConstant("x3")
    val x4 = newConstant("x4")
    quanConsts(Quantifier.ALL, List(x1, x2, x3, x4), f(x1, x2, x3, x4))
  }

  /**
   * Higher-order syntax for universal quantifiers. This makes it possible
   * to write a quantifier as
   * <code>Sort.all((a, b, c, d, e) => phi(a, b, c, d, e))</code>.
   */
  def all(f : (ITerm, ITerm, ITerm, ITerm, ITerm) => IFormula) = {
    import IExpression._
    val x1 = newConstant("x1")
    val x2 = newConstant("x2")
    val x3 = newConstant("x3")
    val x4 = newConstant("x4")
    val x5 = newConstant("x5")
    quanConsts(Quantifier.ALL, List(x1, x2, x3, x4, x5), f(x1, x2, x3, x4, x5))
  }

  /**
   * Generate an epsilon-expression.
   */
  def eps(f : IFormula) =
    ISortedEpsilon(this, f)

  /**
   * Higher-order syntax for epsilon-expressions. This makes it possible
   * to write things like <code>Sort.eps(a => phi(a))</code>.
   */
  def eps(f : ITerm => IFormula) = {
    import IExpression._
    // first substitute a fresh constant, and later replace it with a
    // bound variable (just applying <code>f</code> to a bound variable
    // would not work in case of nested binders)
    val x = newConstant("x")
    val fWithShiftedVars = VariableShiftVisitor(f(x), 0, 1)
    ISortedEpsilon(this,
                   ConstantSubstVisitor(fWithShiftedVars, Map(x -> v(0, this))))
  }

}

////////////////////////////////////////////////////////////////////////////////

/**
 * Class to define proxy sorts, which inherit most properties from some
 * underlying sort, but may override some of the features.
 */
class ProxySort(underlying : Sort) extends Sort {
  val name : String = underlying.name

  def membershipConstraint(t : ITerm) : IFormula =
    underlying.membershipConstraint(t)

  def membershipConstraint(t : Term)(implicit order : TermOrder) : Formula =
    underlying.membershipConstraint(t)

  val cardinality : Option[IdealInt] = underlying.cardinality

  def individuals : Stream[ITerm] = underlying.individuals

  override def decodeToTerm(
                 d : IdealInt,
                 assignment : GMap[(IdealInt, Sort), ITerm]) : Option[ITerm] =
    underlying.decodeToTerm(d, assignment)

  def augmentModelTermSet(model : Conjunction,
                          assignment : MMap[(IdealInt, Sort), ITerm],
                          allTerms : Set[(IdealInt, Sort)],
                          definedTerms : MSet[(IdealInt, Sort)]) : Unit =
    underlying.augmentModelTermSet(model, assignment, allTerms, definedTerms)
}

////////////////////////////////////////////////////////////////////////////////

object IntToTermTranslator {
  def apply(f : IFormula)
           (implicit decoderContext : Theory.DecoderContext) : IFormula = {
    val visitor = new IntToTermTranslator
    visitor.visit(f, ()).asInstanceOf[IFormula]
  }
}

/**
 * Class to systematically replace integer literals in an expression with
 * equivalent symbolic terms.
 */
class IntToTermTranslator(implicit decoderContext : Theory.DecoderContext)
      extends CollectingVisitor[Unit, IExpression] {
  import Sort.{NonNumericTerm, NonNumeric}
  import IExpression.{Sort => _, _}

  private def transformArgs(args : Seq[ITerm],
                            sorts : Seq[Sort]) : Seq[ITerm] = {
    var changed = false

    val newArgs =
      ((args.iterator zip sorts.iterator) map {
         case (d@IIntLit(value), NonNumeric(sort)) =>
           (sort asTerm value) match {
             case Some(t) => {
               changed = true
               t
             }
             case None =>
               d
           }
         case (arg, _) =>
           arg
       }).toVector

    if (changed) newArgs else args
  }

  def postVisit(t : IExpression, arg : Unit,
                subres : Seq[IExpression]) : IExpression = {
    val nt = t update subres
    nt match {

      case IFunApp(f : SortedIFunction, args) => {
        val (argTypes, _) = f iFunctionType args
        val newArgs = transformArgs(args, argTypes)
        if (newArgs eq args) nt else IFunApp(f, newArgs)
      }

      case IAtom(p : SortedPredicate, args) => {
        val argTypes = p iArgumentSorts args
        val newArgs = transformArgs(args, argTypes)
        if (newArgs eq args) nt else IAtom(p, newArgs)
      }

      case Eq(NonNumericTerm(s, sSort), d@IIntLit(value)) =>
        (sSort asTerm value) match {
          case Some(sd) => s === sd
          case None => nt
        }

      case Eq(d@IIntLit(value), NonNumericTerm(s, sSort)) =>
        (sSort asTerm value) match {
          case Some(sd) => s === sd
          case None => nt
        }

      case _ =>
        nt
    }
  }
}<|MERGE_RESOLUTION|>--- conflicted
+++ resolved
@@ -249,12 +249,12 @@
   }
 
   /**
-<<<<<<< HEAD
    * A placeholder sort that is used in places where the sort has not been
    * inferred yet.
    */
   val AnySort = createInfUninterpretedSort("any")
-=======
+
+  /**
    * Extractor to recognise sorts that represent the Booleans.
    */
   object AnyBool {
@@ -263,7 +263,6 @@
       case _ => None
     }
   }
->>>>>>> 24b74664
 
   //////////////////////////////////////////////////////////////////////////////
 
