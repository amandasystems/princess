--- conflicted
+++ resolved
@@ -301,9 +301,6 @@
       for (a <- counterAtoms if a(1).constant.intValue > 0) {
         val heapId = a(0).constant
         val heapKey = (heapId, this)
-<<<<<<< HEAD
-        val heapTerm = createHeapTerm(heapContents(heapId).toSeq)
-=======
 
         // if one of the object terms has not been yet defined, return
         for (id <- heapContents(heapId))
@@ -311,8 +308,7 @@
               !(terms exists (term => term._1._1 == id)))
             return
 
-        val heapTerm = createHeapTerm(heapContents(heapId))
->>>>>>> 81bd39bb
+        val heapTerm = createHeapTerm(heapContents(heapId).toSeq)
         if (!(definedTerms contains heapKey) || //if this term is not defined
             (terms(heapKey) != heapTerm)) { // or has changed
           terms.put(heapKey, heapTerm) //update the heap term
