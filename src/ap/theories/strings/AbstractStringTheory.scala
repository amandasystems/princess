/**
 * This file is part of Princess, a theorem prover for Presburger
 * arithmetic with uninterpreted predicates.
 * <http://www.philipp.ruemmer.org/princess.shtml>
 *
 * Copyright (C) 2018-2020 Philipp Ruemmer <ph_r@gmx.net>
 *
 * Princess is free software: you can redistribute it and/or modify
 * it under the terms of the GNU Lesser General Public License as published by
 * the Free Software Foundation, either version 2.1 of the License, or
 * (at your option) any later version.
 *
 * Princess is distributed in the hope that it will be useful,
 * but WITHOUT ANY WARRANTY; without even the implied warranty of
 * MERCHANTABILITY or FITNESS FOR A PARTICULAR PURPOSE.  See the
 * GNU Lesser General Public License for more details.
 *
 * You should have received a copy of the GNU Lesser General Public License
 * along with Princess.  If not, see <http://www.gnu.org/licenses/>.
 */

package ap.theories.strings

import ap.basetypes.IdealInt
import ap.proof.goal.Goal
import ap.proof.theoryPlugins.Plugin
import ap.parser.{IFunction, ITerm, IExpression, IFunApp, IIntLit,
                  CollectingVisitor}
import ap.parser.IExpression.Predicate
import ap.theories.{Theory, ModuloArithmetic}
import ap.types.{Sort, MonoSortedPredicate, MonoSortedIFunction, ProxySort}
import ap.terfor.{Term, Formula, TermOrder, TerForConvenience}
import ap.terfor.preds.{Atom, PredConj}
import ap.terfor.conjunctions.Conjunction
import ap.terfor.linearcombination.LinearCombination
import ap.util.Seqs

import scala.collection.{Map => GMap}
import scala.collection.mutable.{HashSet => MHashSet, HashMap => MHashMap,
                                 ArrayBuffer, Map => MMap, ArrayStack,
                                 LinkedHashMap, LinkedHashSet, Set => MSet}

////////////////////////////////////////////////////////////////////////////////

/**
 * Abstract class defining relevant string operations as sorted
 * functions/predicates
 */
abstract class AbstractStringTheory extends StringTheory {

  private val CSo = CharSort
  private val SSo = StringSort
  private val RSo = RegexSort
  import Sort.{Nat, Integer}

  val char_is_digit =
    new MonoSortedPredicate("char_is_digit", List(CSo))

  val str_head_code =
    new MonoSortedIFunction("str_head_code", List(SSo), Integer, true, false)

  val str =
    new MonoSortedIFunction("str", List(CSo), SSo, true, false)

  val str_from_code =
    new MonoSortedIFunction("str_from_code", List(Integer), SSo, true, false)
  val str_to_code =
    new MonoSortedIFunction("str_to_code", List(SSo), Integer, true, false)

  val str_++ =
    new MonoSortedIFunction("str_++", List(SSo, SSo), SSo, true, false)
  val str_len =
    new MonoSortedIFunction("str_len", List(SSo), Nat, true, false)

  val str_<= =
    new MonoSortedPredicate("char_<=", List(SSo, SSo))
  val str_at =
    new MonoSortedIFunction("str_at", List(SSo, Nat), SSo, true, false)
  val str_char =
    new MonoSortedIFunction("str_char", List(SSo, Nat), CSo, true, false)
    
  val str_substr =
    new MonoSortedIFunction("str_substr", List(SSo, Nat, Nat), SSo, true, false)
  val str_prefixof =
    new MonoSortedPredicate("str_prefixof", List(SSo, SSo))
  val str_suffixof =
    new MonoSortedPredicate("str_suffixof", List(SSo, SSo))

  val str_contains =
    new MonoSortedPredicate("str_contains", List(SSo, SSo))
  val str_indexof =
    new MonoSortedIFunction("str_indexof",
                            List(SSo, SSo, Integer), Integer, true, false)

  val str_replace =
    new MonoSortedIFunction("str_replace",
                            List(SSo, SSo, SSo), SSo, true, false)
  val str_replacere =
    new MonoSortedIFunction("str_replacere",
                            List(SSo, RSo, SSo), SSo, true, false)
  val str_replacecg =
    new MonoSortedIFunction("str_replacecg",
                            List(SSo, RSo, RSo), SSo, true, false)
  val str_replaceall =
    new MonoSortedIFunction("str_replaceall",
                            List(SSo, SSo, SSo), SSo, true, false)
  val str_replaceallre =
    new MonoSortedIFunction("str_replaceallre",
                            List(SSo, RSo, SSo), SSo, true, false)
  val str_replaceallcg =
    new MonoSortedIFunction("str_replaceallcg",
                            List(SSo, RSo, RSo), SSo, true, false)

  val str_in_re =
    new MonoSortedPredicate("str_in_re", List(SSo, RSo))

  val str_to_re =
    new MonoSortedIFunction("str_to_re", List(SSo), RSo, true, false)
  val re_from_str =
    new MonoSortedIFunction("re_from_str", List(SSo), RSo, true, false)

  val re_none =
    new MonoSortedIFunction("re_none", List(), RSo, true, false)
  val re_eps =
    new MonoSortedIFunction("re_eps", List(), RSo, true, false)
  val re_all =
    new MonoSortedIFunction("re_all", List(), RSo, true, false)
  val re_allchar =
    new MonoSortedIFunction("re_allchar", List(), RSo, true, false)
  val re_charrange =
    new MonoSortedIFunction("re_charrange", List(CSo, CSo), RSo, true, false)
  val re_range =
    new MonoSortedIFunction("re_range", List(SSo, SSo), RSo, true, false)

  val re_++ =
    new MonoSortedIFunction("re_++", List(RSo, RSo), RSo, true, false)
  val re_union =
    new MonoSortedIFunction("re_union", List(RSo, RSo), RSo, true, false)
  val re_inter =
    new MonoSortedIFunction("re_inter", List(RSo, RSo), RSo, true, false)

  val re_* =
    new MonoSortedIFunction("re_*", List(RSo), RSo, true, false)
  val re_+ =
    new MonoSortedIFunction("re_+", List(RSo), RSo, true, false)
  val re_opt =
    new MonoSortedIFunction("re_opt", List(RSo), RSo, true, false)
  val re_comp =
    new MonoSortedIFunction("re_comp", List(RSo), RSo, true, false)

  val re_loop =
    new MonoSortedIFunction("re_loop", List(Integer, Integer, RSo), RSo,
                            true, false)

  val re_capture =
    new MonoSortedIFunction("re_capture", List(Integer, RSo), RSo,
                            true, false)

  val re_reference =
    new MonoSortedIFunction("re_reference", List(Integer), RSo,
                            true, false)

  val str_match =
    new MonoSortedIFunction("str_match", List(Integer, Integer, SSo, RSo), SSo,
                            true, false)
  val str_extract =
    new MonoSortedIFunction("str_extract", List(Integer, SSo, RSo), SSo,
                            true, false)

  protected def predefFunctions =
    List(str_head_code, str, str_from_code, str_to_code,
         str_++, str_len, str_at, str_char,
         str_substr, str_indexof,
         str_replace, str_replacere, str_replacecg,
         str_replaceall, str_replaceallre, str_replaceallcg,
         str_to_re, re_from_str, re_none, re_eps, re_all, re_allchar,
         re_charrange, re_range, re_++,
         re_union, re_inter, re_*, re_+, re_opt, re_comp, re_loop,
         re_capture, re_reference, str_match, str_extract)

  protected def predefPredicates =
    List(char_is_digit, str_<=, str_prefixof,
         str_suffixof, str_contains, str_in_re)

  private lazy val predFunMap =
    (for ((f, p) <- functionPredicateMapping) yield (p, f)).toMap

  //////////////////////////////////////////////////////////////////////////////
  // Helper classes to reconstruct strings and regexes from the facts in a goal

  object WordExtractor {
    case class SymWord(chars : IndexedSeq[Term], tail : Option[Term]) {
      def prepend(t : Term) = SymWord(Vector(t) ++ chars, tail)
      def map(f : Term => Term) = SymWord(chars map f, tail map f)
      def asConcreteWord : Seq[Int] = {
        if (tail.isDefined)
          throw new IllegalArgumentException("not a concrete string")
        chars map {
          case LinearCombination.Constant(IdealInt(v)) => v
          case _ =>
            throw new IllegalArgumentException("not a concrete string")
        }
      }
    }

    val EmptyWord = SymWord(Vector(), None)

    object InconsistentStringsException extends Exception

    def apply(goal : Goal) : WordExtractor =
      apply(goal.facts.predConj)

    def apply(predConj : PredConj) : WordExtractor = {
      val consAtoms = predConj.positiveLitsWithPred(_str_cons)
      val emptAtoms = predConj.positiveLitsWithPred(_str_empty)

      val conses = new MHashMap[Term, Atom]
      for (a <- consAtoms.iterator ++ emptAtoms.iterator)
        conses.put(a.last.asInstanceOf[Term], a)

      new WordExtractor(conses get _)
    }
  }

  class WordExtractor private (allConses : Term => Option[Atom]) {
    import WordExtractor._

    def extractWord(t : Term) : SymWord = {
      val chars = new ArrayBuffer[Term]
      val seenNodes = new MHashSet[Term]
      
      var curT = t
      seenNodes += t

      while (true) {
        allConses(curT) match {
          case Some(a) if a.pred == _str_empty =>
            return SymWord(chars, None)
          case Some(a) if a.pred == _str_cons => {
            chars += a(0)
            curT = a(1)
            if (!(seenNodes add curT))
              throw InconsistentStringsException
          }
          case _ =>
            return SymWord(chars, Some(curT))
        }
      }

      SymWord(Vector(), Some(t))
    }
  }

  //////////////////////////////////////////////////////////////////////////////

  private lazy val regexFunctions =
    Set(str_empty, str_cons, re_none, str_to_re, re_from_str, re_all,
        re_allchar, re_charrange, re_range, re_++, re_union, re_inter,
<<<<<<< HEAD
        re_*, re_+, re_opt, re_comp, re_loop, re_capture, re_reference)
=======
        re_*, re_+, re_opt, re_comp, re_loop, re_eps)
>>>>>>> 76574e21

  object RegexExtractor {
    private lazy val regexPredicates =
      regexFunctions map functionPredicateMapping.toMap

    def apply(goal : Goal) : RegexExtractor =
      apply(goal.facts.predConj)

    def apply(predConj : PredConj) : RegexExtractor = {
      val atoms =
        (for (p <- regexPredicates.iterator;
              a <- (predConj positiveLitsWithPred p).iterator)
         yield (a.last.asInstanceOf[Term], a)).toMap
      new RegexExtractor (atoms get _)
    }
  }

  class IllegalRegexException extends Exception

  /**
   * Translator from atoms representing regexes in a goal to the corresponding
   * term.
   */
  class RegexExtractor private (atoms : Term => Option[Atom]) {
    def regexAsTerm(t : Term) : ITerm =
      t match {
        case LinearCombination.Constant(v) => IIntLit(v)
        case t => atoms(t) match {
          case Some(a) =>
            IFunApp(predFunMap(a.pred), for (s <- a.init) yield regexAsTerm(s))
          case None =>
            throw new IllegalRegexException
        }
      }
  }

  /**
   * Extractor to identify regular expressions that are completely defined,
   * i.e., in which no sub-terms are left symbolic.
   */
  object ConcreteRegex {
    def unapply(t : ITerm) : Option[ITerm] =
      try {
        ConcreteRegexVisitor.visitWithoutResult(t, ())
        Some(t)
      } catch {
        case NonConcreteRegexException => None
      }
  }

  private object NonConcreteRegexException extends Exception

  private object ConcreteRegexVisitor extends CollectingVisitor[Unit, Unit] {
    override def preVisit(t : IExpression,
                          arg : Unit) : PreVisitResult = t match {
      case IFunApp(f, _) if regexFunctions contains f =>
        KeepArg
      case IFunApp(ModuloArithmetic.mod_cast, _) =>
        KeepArg
      case t : IIntLit =>
        KeepArg
      case _ =>
        throw NonConcreteRegexException
    }

    def postVisit(t : IExpression, arg : Unit, subres : Seq[Unit]) : Unit = ()
  }

  //////////////////////////////////////////////////////////////////////////////

  /**
   * Augment goal facts with the given assignment of strings to terms.
   * At the moment this assumes that all string terms are constants.
   */
  protected def assignStringValues(
                  facts : Conjunction,
                  assignment : Map[Term, Seq[Int]],
                  order : TermOrder) : Conjunction = {
    import TerForConvenience._
    implicit val _ = order

    val epsId = 0
    val stringIds = new MHashMap[(Int, Int), Int]
    val extraFors = new ArrayBuffer[Formula]

    extraFors += Atom(_str_empty, List(LinearCombination.ZERO), order)

    def idFor(c : Int, tail : Int) : Int =
      stringIds.getOrElseUpdate((c, tail), {
        val id = stringIds.size + 1
        extraFors += Atom(_str_cons,
                          List(LinearCombination(c),
                               LinearCombination(tail),
                               LinearCombination(id)),
                          order)
        id
      })

    for (t <- order sort assignment.keySet) {
      val str = assignment(t)
      extraFors += (t === (str :\ epsId)(idFor _))
    }

    extraFors += facts

    Conjunction.conj(extraFors, order)
  }

////////////////////////////////////////////////////////////////////////////////

  /**
   * Check for cyclic word equations induced by <code>str_++</code>
   * or <code>str_cons</code>, and break those.
   * e.g., equations x = yz & y = ax  ->  z = eps & a = eps & y = ax
   * Tarjan's algorithm is used to find all strongly connected components
   */
  protected def breakCyclicEquations(goal : Goal)
                    : Option[Seq[Plugin.Action]] = {

      import TerForConvenience._
      implicit val _ = goal.order
      val predConj = goal.facts.predConj

      val newAtoms = new ArrayBuffer[Formula]
      val removedAtoms = new ArrayBuffer[Atom]

      {
        val successors =
          ((predConj positiveLitsWithPred _str_++) ++
           (predConj positiveLitsWithPred _str_cons)) groupBy (_.last)

        def successorsOf(a : Atom) : Iterator[LinearCombination] =
          a.pred match {
            case `_str_cons` => Iterator single a(1)
            case `_str_++`   => Seqs.doubleIterator(a(0), a(1))
          }

        val index, lowlink = new MHashMap[LinearCombination, Int]
        val stack = new LinkedHashSet[LinearCombination]
        val component = new MHashSet[LinearCombination]
        val cycle = new LinkedHashMap[LinearCombination,
                                      (Atom, LinearCombination)]

        def connect(v : LinearCombination) : Unit = {
          val vIndex = index.size
          index.put(v, vIndex)
          lowlink.put(v, vIndex)
          stack += v

          for (a <- successors.getOrElse(v, List()).iterator;
               w <- successorsOf(a))
            (index get w) match {
              case Some(wIndex) =>
                if (stack contains w)
                  lowlink.put(v, lowlink(v) min index(w))
              case None => {
                connect(w)
                lowlink.put(v, lowlink(v) min lowlink(w))
              }
            }

          if (lowlink(v) == vIndex) {
            // found a strongly connected component
            var next = stack.last
            stack remove next
            component += next
            while (next != v) {
              next = stack.last
              stack remove next
              component += next
            }

//              println(component.toList)

            // check whether we can construct a cycle within the
            // component
            var curNode = v
            while (curNode != null && !(cycle contains curNode)) {
              val it = successors.getOrElse(curNode, List()).iterator
              var atom : Atom = null
              var nextNode : LinearCombination = null

              while (atom == null && it.hasNext) {
                val a = it.next
                val argIt = successorsOf(a)

                val arg1 = argIt.next
                if (component contains arg1) {
                  atom = a
                  nextNode = arg1
                } else if (argIt.hasNext) {
                  val arg2 = argIt.next
                  if (component contains arg2) {
                    atom = a
                    nextNode = arg2
                  }
                }
              }

              if (atom != null)
                cycle.put(curNode, (atom, nextNode))
              curNode = nextNode
            }

            if (curNode != null) {
              // then we have found a cycle
              var started = false
              for ((v, (a, w)) <- cycle) {
                if (!started && v == curNode) {
                  removedAtoms += a
                  started = true
                }

                if (started)
                  a.pred match {
                    case `_str_cons` =>
                      // an immediate contradiction
                      newAtoms += Conjunction.FALSE
                    case `_str_++` =>
                      newAtoms += _str_empty(List(a(if (w == a(0)) 1 else 0)))
                  }
              }
            }

            component.clear
            cycle.clear
          }
        }

        for (v <- successors.keysIterator)
          if (!(index contains v))
            connect(v)
      }

      ////////////////////////////////////////////////////////////////////////

      if (newAtoms.nonEmpty || removedAtoms.nonEmpty)
        Some(List(Plugin.RemoveFacts(conj(removedAtoms)),
                  Plugin.AddFormula(!conj(newAtoms))))
      else
        None

  }

}

////////////////////////////////////////////////////////////////////////////////

object AbstractStringTheoryWithSort {

  /**
   * Sort for strings that will reconstruct terms with the help of the
   * <code>str_empty</code> and <code>str_cons</code> functions.
   */
  class AbstractStringSort extends ProxySort(Sort.Integer) {
    override val name = "String"

    private var theory : AbstractStringTheoryWithSort = null

    protected[strings] def setTheory(
                             _theory : AbstractStringTheoryWithSort) : Unit =
      theory = _theory

    override lazy val individuals : Stream[ITerm] =
      IFunApp(theory.str_empty, List()) #::
      (for (t <- individuals;
            n <- theory.CharSort.individuals)
       yield IFunApp(theory.str_cons, List(n, t)))

    override def decodeToTerm(
                   d : IdealInt,
                   assignment : GMap[(IdealInt, Sort), ITerm]) : Option[ITerm] =
      assignment get ((d, this))

    override def augmentModelTermSet(
                            model : Conjunction,
                            terms : MMap[(IdealInt, Sort), ITerm],
                            allTerms : Set[(IdealInt, Sort)],
                            definedTerms : MSet[(IdealInt, Sort)]) : Unit = {
      val t = theory
      import t.{str_empty, str_cons, _str_empty, _str_cons, CharSort}

      val predConj = model.predConj
      
      val conses =
        (for (a <- predConj positiveLitsWithPred _str_cons) yield
           (a(1).constant, (a(0).constant, a(2).constant))) groupBy (_._1)

      for (lc <- predConj.lookupFunctionResult(_str_empty, List())) {
        val emptyIndex = lc.constant
        val emptyString = IFunApp(str_empty, List())
        terms.put((emptyIndex, this), emptyString)

        val todo = new ArrayStack[(IdealInt, ITerm)]
        todo push ((emptyIndex, emptyString))

        while (!todo.isEmpty) {
          val (nextIndex, nextString) = todo.pop
          for (consedStrings <- conses get nextIndex) {
            for ((_, (char, stringIndex)) <- consedStrings)
              for (charTerm <- CharSort.decodeToTerm(char, terms)) {
                val consedString =
                  IFunApp(str_cons, List(charTerm, nextString))
                if (terms.put((stringIndex, this), consedString).isEmpty)
                  todo push (stringIndex, consedString)
              }
          }
        }
      }

      // check whether any of the terms to be constructed are blocked by
      // missing character terms
      for (ind <- conses.keysIterator) {
        val p = (ind, this.asInstanceOf[Sort])
        if (!(terms contains p))
          definedTerms += p
      }
    }
  }

}

/**
 * Abstract class defining relevant string operations as sorted
 * functions/predicates, as well as an infinite string sort together
 * with constructor and selector operations.
 */
abstract class AbstractStringTheoryWithSort extends {

  val StringSort = new AbstractStringTheoryWithSort.AbstractStringSort

} with AbstractStringTheory {

  private val CSo = CharSort
  private val SSo = StringSort

  val str_empty =
    new MonoSortedIFunction("str_empty", List(), SSo, true, false)
  val str_cons =
    new MonoSortedIFunction("str_cons", List(CSo, SSo), SSo, true, false)
  val str_head =
    new MonoSortedIFunction("str_head", List(SSo), CSo, true, false)
  val str_tail =
    new MonoSortedIFunction("str_tail", List(SSo), SSo, true, false)

  StringSort setTheory this

  protected override def predefFunctions =
    super.predefFunctions ++ List(str_empty, str_cons, str_head, str_tail)

}<|MERGE_RESOLUTION|>--- conflicted
+++ resolved
@@ -256,11 +256,7 @@
   private lazy val regexFunctions =
     Set(str_empty, str_cons, re_none, str_to_re, re_from_str, re_all,
         re_allchar, re_charrange, re_range, re_++, re_union, re_inter,
-<<<<<<< HEAD
-        re_*, re_+, re_opt, re_comp, re_loop, re_capture, re_reference)
-=======
-        re_*, re_+, re_opt, re_comp, re_loop, re_eps)
->>>>>>> 76574e21
+        re_*, re_+, re_opt, re_comp, re_loop, re_eps, re_capture, re_reference)
 
   object RegexExtractor {
     private lazy val regexPredicates =
