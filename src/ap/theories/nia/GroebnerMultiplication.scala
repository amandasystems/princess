--- conflicted
+++ resolved
@@ -53,26 +53,8 @@
   val functions = List(mul)
   val predicates = List(_mul)
 
-<<<<<<< HEAD
-  val (predicates, axioms, totalityAxioms, _mul) = {
-    val functionEnc = new FunctionEncoder (true, false, Map())
-    val predicates =
-      for (f <- functions) yield (functionEnc addFunction f)
-
-    val (axioms, _, functionTranslation) =
-      Theory.toInternal(true,
-        false,
-        TermOrder.EMPTY extendPred predicates,
-        functionEnc)
-
-    (predicates,
-      Conjunction.TRUE, /* axioms, */ Conjunction.TRUE,
-      functionTranslation(mul))
-  }
-=======
   val axioms = Conjunction.TRUE
   val totalityAxioms = Conjunction.TRUE
->>>>>>> 1028b169
 
   val predicateMatchConfig : Signature.PredicateMatchConfig = Map()
   val functionalPredicates = predicates.toSet
