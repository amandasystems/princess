--- conflicted
+++ resolved
@@ -36,13 +36,9 @@
 
 object CmdlMain {
 
-<<<<<<< HEAD
   class GaveUpException(_msg : String) extends Exception(_msg)
 
   val version = "CASC version 2014-07-04"
-=======
-  val version = "build 2015-06-04"
->>>>>>> 6c272952
 
   def printGreeting = {
     println("________       _____")                                 
@@ -562,7 +558,7 @@
             println("ERROR: " + e.getMessage)
           }
         }
-         e.printStackTrace
+//         e.printStackTrace
         None
       }
     }
