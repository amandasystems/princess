--- conflicted
+++ resolved
@@ -846,16 +846,10 @@
                           (((usedNames - PartName.NO_NAME)
                                map (_.toString)).toArray.sorted mkString ", ") +
                           "}")
-<<<<<<< HEAD
                 } else Console.withOut(Console.err) {
                   println
-                  println("Certificate: " + cert)
-                  println("Assumed formulae: " + cert.assumedFormulas)
-=======
-                } else {
                   //println("Certificate: " + cert)
                   //println("Assumed formulae: " + cert.assumedFormulas)
->>>>>>> c5f79749
                   print("Constraint: ")
                   printFormula(cert.closingConstraint)
                 }
