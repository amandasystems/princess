/**
 * This file is part of Princess, a theorem prover for Presburger
 * arithmetic with uninterpreted predicates.
 * <http://www.philipp.ruemmer.org/princess.shtml>
 *
 * Copyright (C) 2009-2017 Philipp Ruemmer <ph_r@gmx.net>
 *
 * Princess is free software: you can redistribute it and/or modify
 * it under the terms of the GNU Lesser General Public License as published by
 * the Free Software Foundation, either version 2.1 of the License, or
 * (at your option) any later version.
 *
 * Princess is distributed in the hope that it will be useful,
 * but WITHOUT ANY WARRANTY; without even the implied warranty of
 * MERCHANTABILITY or FITNESS FOR A PARTICULAR PURPOSE.  See the
 * GNU Lesser General Public License for more details.
 *
 * You should have received a copy of the GNU Lesser General Public License
 * along with Princess.  If not, see <http://www.gnu.org/licenses/>.
 */

package ap;

import ap.proof.ConstraintSimplifier
import ap.proof.tree.{ProofTree, QuantifiedTree}
import ap.proof.certificates.{Certificate, DotLineariser,
                              DagCertificateConverter, CertificatePrettyPrinter,
                              CertFormula}
<<<<<<< HEAD
import ap.terfor.ConstantTerm
=======
import ap.terfor.preds.Predicate
>>>>>>> 1028b169
import ap.terfor.conjunctions.{Quantifier, Conjunction}
import ap.parameters.{GlobalSettings, Param}
import ap.parser.{SMTLineariser, TPTPLineariser, PrincessLineariser,
                  IFormula, IExpression,
                  IBinJunctor, IInterpolantSpec, INamedPart, IBoolLit, PartName,
                  Internal2InputAbsy, Simplifier, SMTParser2InputAbsy, IFunction,
                  LineariseVisitor}
import ap.util.{Debug, Seqs, Timeout}

object CmdlMain {

<<<<<<< HEAD
  class GaveUpException(_msg : String) extends Exception(_msg)
  val version = "CASC build 2016-06-06"
=======
  val version = "build 2017-01-21"
>>>>>>> 1028b169

  def printGreeting = {
    println("________       _____")                                 
    println("___  __ \\_________(_)________________________________")
    println("__  /_/ /_  ___/_  /__  __ \\  ___/  _ \\_  ___/_  ___/")
    println("_  ____/_  /   _  / _  / / / /__ /  __/(__  )_(__  )")
    println("/_/     /_/    /_/  /_/ /_/\\___/ \\___//____/ /____/")  
    println
    println("A Theorem Prover for First-Order Logic modulo Linear Integer Arithmetic")
    println("(" + version + ")")
    println
<<<<<<< HEAD
    println("(c) Philipp Rümmer, 2009-2016")
    println("(contributions by Peter Backeman, Peter Baumgartner,")
    println("                  Angelo Brillout, Aleksandar Zeljic)")
=======
    println("(c) Philipp Rümmer, 2009-2017")
    println("(contributions by Angelo Brillout, Peter Backeman, Peter Baumgartner)")
>>>>>>> 1028b169
    println("Free software under GNU Lesser General Public License (LGPL).")
    println("Bug reports to ph_r@gmx.net")
    println
    println("For more information, visit http://www.philipp.ruemmer.org/princess.shtml")
  }
  
  def printUsage = {
    println("Usage: princess <option>* <inputfile>*")
    println
    printOptions
  }
  
  def printOptions = {
    println("Standard options:")
    println(" [+-]logo                  Print logo and elapsed time              (default: +)")
    println(" [+-]fullHelp              Print detailed help and exit             (default: -)")
    println(" [+-]version               Print version and exit                   (default: -)")
    println(" [+-]quiet                 Suppress all output to stderr            (default: -)")
    println(" [+-]assert                Enable runtime assertions                (default: -)")
    println(" -inputFormat=val          Specify format of problem file:       (default: auto)")
    println("                             auto, pri, smtlib, tptp")
    println(" [+-]stdin                 Read SMT-LIB 2 problems from stdin       (default: -)")
    println(" [+-]incremental           Incremental SMT-LIB 2 interpreter        (default: -)")
    println("                             (+incremental implies -genTotalityAxioms)")
    println(" -timeout=val              Set a timeout in milliseconds        (default: infty)")
    println(" -timeoutPer=val           Set a timeout per SMT-LIB query (ms) (default: infty)")
    println(" [+-]model                 Compute models or countermodels          (default: -)")
    println(" [+-]unsatCore             Compute unsatisfiable cores              (default: -)")
    println(" [+-]printProof            Output the constructed proof             (default: -)")
    println(" [+-]mostGeneralConstraint Derive the most general constraint for this problem")
    println("                           (quantifier elimination for PA formulae) (default: -)")
    println(" -clausifier=val           Choose the clausifier (none, simple)  (default: none)")
    println(" [+-]genTotalityAxioms     Generate totality axioms for functions   (default: +)")
  }

  def printExoticOptions = {
    println("Exotic options:")
    println(" [+-]printTree             Output the internal constraint tree     (default: -)")
    println(" -printSMT=filename        Output the problem in SMT-LIB format    (default: \"\")")
    println(" -printTPTP=filename       Output the problem in TPTP format       (default: \"\")")
    println(" -printDOT=filename        Output the proof in GraphViz format     (default: \"\")")
    println(" [+-]multiStrategy         Use a portfolio of different strategies  (default: -)")
    println(" -simplifyConstraints=val  How to simplify constraints:")
    println("                             none:   not at all")
    println("                             fair:   fair construction of a proof")
    println("                             lemmas: proof construction with lemmas (default)")
    println(" [+-]traceConstraintSimplifier  Show constraint simplifications     (default: -)")
    println(" [+-]dnfConstraints        Turn ground constraints into DNF         (default: +)")
    println(" [+-]posUnitResolution     Resolution of clauses with literals in   (default: +)")
    println("                             the antecedent")
    println(" -generateTriggers=val     Automatically choose triggers for quant. formulae")
    println("                             none:  not at all")
    println("                             total: for all total functions")
    println("                             all:   for all functions               (default)")
    println(" -functionGC=val           Garbage-collect function terms")
    println("                             none:  not at all")
    println("                             total: for all total functions")
    println("                             all:   for all functions               (default)")
    println(" [+-]tightFunctionScopes   Keep function application defs. local    (default: +)")
    println(" -genTotalityAxioms=val    Generation of totality axioms for functions")
    println("                             none:  no totality axioms at all")
    println("                             ctors: axioms only for constructors")
    println("                             all:   axioms for all functions        (default)")
    println(" [+-]boolFunsAsPreds       In smtlib and tptp, encode               (default: -)")
    println("                           boolean functions as predicates")
    println(" [+-]triggersInConjecture  Generate triggers in conjectures         (default: +)")
    println(" [+-]splitConjectures      Split conjunctions in conjectures        (default: -)")
    println(" -mulProcedure=val         Handling of nonlinear integer formulae")
    println("                             bitShift: shift-and-add axiom")
    println("                             native:   built-in theory solver       (default)")
    println(" -randomSeed=val           Seed for randomisation")
    println("                             <seed>: numeric seed             (default: 1234567)")
    println("                             off:    disable randomisation")
    println(" -adtMeasure=val           Measure to ensure acyclicity of ADTs")
    println("                             relDepth: relative depth of terms")
    println("                             size:     size of terms                (default)")
    println(" -constructProofs=val      Extract proofs")
    println("                             never")
    println("                             ifInterpolating: if \\interpolant occurs (default)")
    println("                             always")
    println(" [+-]elimInterpolantQuants Eliminate quantifiers from interpolants  (default: +)")
//    println(" [+-]simplifyProofs        Simplify extracted proofs                (default: +)")
  }

  //////////////////////////////////////////////////////////////////////////////
  
  private def printSMT(prover : AbstractFileProver,
                       filename : String, settings : GlobalSettings) =
    if (Param.PRINT_SMT_FILE(settings) != "") {
      println
      
      def linearise : Unit = {
        import IExpression._
        val formulas = prover.interpolantSpecs match {
          case List() =>
            for (f <- prover.inputFormulas) yield removePartName(f)
          case IInterpolantSpec(left, right) :: _ => {
            def formula(name : PartName) =
              removePartName(prover.inputFormulas.find({
                               case INamedPart(`name`, _) => true
                               case _ => false
                             }).getOrElse(false))
              
            val common = formula(PartName.NO_NAME)
            
            // extract the order of formula parts from the first
            // interpolant specification; this does not quite do the right
            // thing for the axioms of uninterpreted functions, but should
            // work otherwise
            for (part <- left ++ right) yield (common ||| formula(part))
          }
        }

        SMTLineariser(formulas, prover.signature, filename)
      }
      
      if (Param.PRINT_SMT_FILE(settings) != "-") {
        println("Saving in SMT format to " +
                Param.PRINT_SMT_FILE(settings) + " ...")
        val out = new java.io.FileOutputStream(Param.PRINT_SMT_FILE(settings))
        Console.withOut(out) { linearise }
        out.close
      } else {
        linearise
      }
    }
  
  private def printTPTP(prover : AbstractFileProver,
                        filename : String, settings : GlobalSettings) =
    if (Param.PRINT_TPTP_FILE(settings) != "") {
      println
      
      def linearise : Unit = {
        import IExpression._
        TPTPLineariser(prover.originalInputFormula, filename)
      }
      
      if (Param.PRINT_TPTP_FILE(settings) != "-") {
        println("Saving in TPTP format to " +
                Param.PRINT_TPTP_FILE(settings) + " ...")
        val out = new java.io.FileOutputStream(Param.PRINT_TPTP_FILE(settings))
        Console.withOut(out) { linearise }
        out.close
      } else {
        linearise
      }
    }
  
  //////////////////////////////////////////////////////////////////////////////

  private def printCertificate(cert : Certificate,
                               settings : GlobalSettings,
                               prover : Prover,
                               lastFilename : String)
                              (implicit format : Param.InputFormat.Value) = {
    if (Param.COMPUTE_UNSAT_CORE(settings)) {
      Console.err.println
      Console.err.println("Unsatisfiable core:")
      val usedNames = prover getAssumedFormulaParts cert
      println("{" +
              (((usedNames - PartName.NO_NAME)
                   map (_.toString)).toArray.sorted mkString ", ") +
              "}")
    }

    if (Param.PRINT_CERTIFICATE(settings))
      printTextCertificate(cert, settings, prover, lastFilename)

    if (Param.PRINT_DOT_CERTIFICATE_FILE(settings) != "")
      printDOTCertificate(cert, settings)
  }

  private def printTextCertificate(cert : Certificate,
                                   settings : GlobalSettings,
                                   prover : Prover,
                                   lastFilename : String)
                                 (implicit format : Param.InputFormat.Value) = {
    Console.err.println
    doPrintTextCertificate(cert,
                           prover.getFormulaParts,
                           prover.getPredTranslation,
                           format)
  }

  protected[ap] def doPrintTextCertificate(
                      cert : Certificate,
                      rawFormulaParts : Map[PartName, Conjunction],
                      predTranslation : Map[Predicate, IFunction],
                      format : Param.InputFormat.Value) : Unit = {
    val formulaParts = rawFormulaParts mapValues {
      f => CertFormula(f.negate)
    }
    val dagCert = DagCertificateConverter(cert)

    val formulaPrinter = format match {
      case Param.InputFormat.Princess =>
        new CertificatePrettyPrinter.PrincessFormulaPrinter (
          predTranslation
        )
      case Param.InputFormat.TPTP =>
        new CertificatePrettyPrinter.TPTPFormulaPrinter (
          predTranslation
        )
      case Param.InputFormat.SMTLIB =>
        new CertificatePrettyPrinter.SMTLIBFormulaPrinter (
          predTranslation
        )
    }

    val printer = new CertificatePrettyPrinter(formulaPrinter)

    if (format == Param.InputFormat.TPTP)
      println("% SZS output start Proof for " + lastFilename)

    printer(dagCert, formulaParts)

    if (format == Param.InputFormat.TPTP)
      println("% SZS output end Proof for " + lastFilename)
  }

  private def printDOTCertificate(cert : Certificate,
                                  settings : GlobalSettings) = {
    Console.err.println
     
    if (Param.PRINT_DOT_CERTIFICATE_FILE(settings) != "-") {
      Console.err.println("Saving certificate in GraphViz format to " +
                          Param.PRINT_DOT_CERTIFICATE_FILE(settings) + " ...")
      val out =
        new java.io.FileOutputStream(Param.PRINT_DOT_CERTIFICATE_FILE(settings))
      Console.withOut(out) { DotLineariser(cert) }
      out.close
    } else {
      DotLineariser(cert)
    }
  }
  
  private def determineInputFormat(filename : String,
                                   settings : GlobalSettings)
                                  : Param.InputFormat.Value =
    Param.INPUT_FORMAT(settings) match {
      case Param.InputFormat.Auto =>
        // try to guess the file type from the extension
        if (filename endsWith ".pri")
          Param.InputFormat.Princess
        else if (filename endsWith ".smt2")
          Param.InputFormat.SMTLIB
        else if (filename endsWith ".p")
          Param.InputFormat.TPTP
        else
          throw new Exception ("could not figure out the input format (recognised types: .pri, .smt2, .p)")
      case f => f
  }
  
  private def printFormula(f : IFormula)
                          (implicit format : Param.InputFormat.Value) : Unit =
    format match {
      case Param.InputFormat.SMTLIB => {
        SMTLineariser(f)
        println
      }
      case _ => {
        PrincessLineariser printExpression f
        println
      }
    }
  
  private def printModel(model : IFormula)
                        (implicit format : Param.InputFormat.Value) : Unit =
    format match {
      case Param.InputFormat.SMTLIB =>
        SMTLineariser printModel model
/*      case Param.InputFormat.Princess => {
        val modelStr = PrincessLineariser asString model
        val modelParts = (modelStr split " & ") sortWith {
          (str1, str2) => (!(str1 contains '(') && (str2 contains '(')) ||
                          str1 < str2
        }
        if (modelStr.size > 60)
          println(modelParts.mkString(" &" + System.lineSeparator()))
        else
          println(modelParts.mkString(" & "))
      } */
      case _ =>
        printFormula(model)
    }
  
  private def printFormula(c : Conjunction)
                          (implicit format : Param.InputFormat.Value) : Unit =
    printFormula((new Simplifier)(Internal2InputAbsy(c)))
  
  private def existentialConstantNum(p : ProofTree) : Int = p match {
    case QuantifiedTree(Quantifier.EX, consts, subtree) =>
      existentialConstantNum(subtree) + consts.size
    case t =>
      (for (st <- t.subtrees.iterator) yield existentialConstantNum(st)).sum
  }

  //////////////////////////////////////////////////////////////////////////////
  
  def toSetting(str : String, baseSettings : GlobalSettings) = {
    var s = baseSettings
    s = Param.TRIGGERS_IN_CONJECTURE.set(s, str(0) == '1')
    s = Param.GENERATE_TOTALITY_AXIOMS.set(s, str(1) match {
          case '0' => Param.TotalityAxiomOptions.None
          case '1' => Param.TotalityAxiomOptions.Ctors
          case '2' => Param.TotalityAxiomOptions.All
        })
    s = Param.TIGHT_FUNCTION_SCOPES.set(s, str(2) == '1')
    s = Param.CLAUSIFIER.set(s,
        if (str(3) == '0')
          Param.ClausifierOptions.Simple
        else
          Param.ClausifierOptions.None)
    s = Param.REVERSE_FUNCTIONALITY_PROPAGATION.set(s, str(4) == '1')
    s = Param.BOOLEAN_FUNCTIONS_AS_PREDICATES.set(s, str(5) == '1')
    s = Param.TRIGGER_STRATEGY.set(s, str(6) match {
      case '0' => Param.TriggerStrategyOptions.AllMaximal
      case '1' => Param.TriggerStrategyOptions.Maximal
      case '2' => Param.TriggerStrategyOptions.AllMinimal
      case '3' => Param.TriggerStrategyOptions.AllMinimalAndEmpty
      case '4' => Param.TriggerStrategyOptions.AllUni
      case '5' => Param.TriggerStrategyOptions.MaximalOutermost
    })
    s = Param.REAL_RAT_SATURATION_ROUNDS.set(s, (str(7) - '0').toInt)
    s = Param.IGNORE_QUANTIFIERS.set(s, str(8) == '1' || str(8) == '2')
    s = Param.PROOF_CONSTRUCTION_GLOBAL.set(s,
          if (str(8) == '2')
            Param.ProofConstructionOptions.Always
          else
            Param.ProofConstructionOptions.Never)
    s = Param.TRIGGER_GENERATION.set(s, str(9) match {
      case '0' => Param.TriggerGenerationOptions.All
      case '1' => Param.TriggerGenerationOptions.Complete
      case '2' => Param.TriggerGenerationOptions.CompleteFrugal
    })
    s
  }

  def toOptionList(strategy : String) : String = {
    var s = ""
    s = s + " " + (if (strategy.charAt(0)=='0') "-" else "+") + "triggersInConjecture"
    s = s + " -genTotalityAxioms=" + (strategy.charAt(1) match {
                                        case '0' => "none"
                                        case '1' => "ctors"
                                        case '2' => "all"
                                      })
    s = s + " " + (if (strategy.charAt(2)=='0') "-" else "+") + "tightFunctionScopes"
    s = s + " -clausifier=" + (if (strategy.charAt(3)=='0') "simple" else "none")
    s = s + " " + (if (strategy.charAt(4)=='0') "-" else "+") + "reverseFunctionalityPropagation"
    s = s + " " + (if (strategy.charAt(5)=='0') "-" else "+") + "boolFunsAsPreds"
    
    s = s + " -triggerStrategy=" + (
       if(strategy.charAt(6)=='0')
         "allMaximal"
       else if(strategy.charAt(6)=='1')
         "maximal"
       else if(strategy.charAt(6)=='2')
         "allMinimal"
       else if(strategy.charAt(6)=='3')
         "allMinimalAndEmpty"
       else if(strategy.charAt(6)=='4')
         "allUni"
       else
         "maximalOutermost"
    )

    s = s + " -realRatSaturationRounds=" + strategy.charAt(7)
    s = s + " " + (if (strategy.charAt(8)=='0') "-" else "+") + "ignoreQuantifiers"
    s = s + " -proofConstruction=" +
              (if (strategy.charAt(8)=='2') "always" else "never")
    s = s + " -generateTriggers=" + (
      if (strategy.charAt(9)=='0')
        "all"
      else if (strategy.charAt(9)=='1')
        "complete"
      else
        "completeFrugal"
    )
    
    s
  }

  //////////////////////////////////////////////////////////////////////////////

  val domain_size : ConstantTerm = new ConstantTerm("domain_size")

  def proveProblem(settings : GlobalSettings,
                   name : String,
                   reader : () => java.io.Reader,
                   userDefStoppingCond : => Boolean)
                  (implicit format : Param.InputFormat.Value) : Option[Prover.Result] = {
    Debug.enableAllAssertions(Param.ASSERTIONS(settings))

    var lastFilename : String = ""
    val fileProperties = new Param.FileProperties

    val settings2 = Param.INPUT_FORMAT.set(
                    Param.FILE_PROPERTIES.set(settings,
                                           fileProperties), format)

    try {
            val timeBefore = System.currentTimeMillis

            lastFilename = (name split "/").last stripSuffix ".p"
            fileProperties.conjectureNum = -1
            
            var rawStrategies =
List(
("1110004000",52000,400),   // 0
("1001001020",7000,5000),
("1200113100",4000,600),    // 2: never gives up (all totality axioms)
("1001001110",50000,5000),
("1000004020",14000,12000),
("1011110101",4000,4000),   // 5: never gives up (complete trigger strategy)
("0011105000",6000,6000),
("1010114120",18000,1800),
("1101001020",30000,200),
("1001002110",21000,14000),
("1010011120",53000,53000), // 10
("1010004120",24000,24000),
("0000005001",1000,1000),   // 12: never gives up (complete trigger strategy)
("1000011021",3000,3000),
("0100102000",18000,18000),
("1001105101",1000000,22000), // 15: never gives up (complete trigger strategy)
("1010111122",4000,4000),
("1001005000",13000,4000),
("1101001110",11000,11000),
("1001001121",3000,2400),
("1200113100",1000000,1000),  // again try strategy 2, for a long time
("1011110101",1000000,1000))  // again try strategy 5, for a long time

/*
List(
("1001001020",13000,4000),
("1010004000",60000,800),
("1011110101",2000,1600),
("0100102100",55000,200),
("0000105000",1000,1000),
("1000112020",1000,400),
("1001000120",3000,2800),
("1200113000",1000,1000),
("0011105100",6000,6000),
("1001111101",9000,2200),
("1101003000",37000,200),
("1101011000",53000,53000),
("1001105101",36000,23000),
("1010004100",12000,400),
("1201003100",24000,10000),
("1010015010",59000,3000),
("1001000010",60000,26000),
("0000005101",7000,3000),
("0000105100",31000,11000),
("1001005000",1000000,16000)
)
*/
        
            var conjNum = 0
	    var prover : Prover = null
            var result : Prover.Result = null
            var prelResultPrinted : Prover.Result = null

            while (result == null) {
              val baseSettings =
                Param.CLAUSIFIER_TIMEOUT.set(
                Param.CONJECTURE_TO_PROVE.set(settings2,
                             if (Param.SPLIT_CONJECTURES(settings2))
                               Some(conjNum)
                             else
                               None), 15000)
              
              prover = if (Param.MULTI_STRATEGY(settings)) {
                import ParallelFileProver._
                
                val strategies = for ((str, to, seq) <- rawStrategies) yield {
                  val s = Param.CLAUSIFIER_TIMEOUT.set(toSetting(str, baseSettings),
                                                       to min 50000)
                  Configuration(s, toOptionList(str), to, seq)
                }
                
                def prelPrinter(p : Prover) : Unit = {
                  prelResultPrinted = p.result
                  Console.err.println
                  printResult(prelResultPrinted, p, settings2, lastFilename)
                  Console.err.println
                }

                new ParallelFileProver(reader,
                                       Param.TIMEOUT(settings),
                                       true,
                                       userDefStoppingCond,
                                       strategies,
                                       3,
                                       Param.COMPUTE_UNSAT_CORE(settings) ||
                                         Param.PRINT_CERTIFICATE(settings) ||
                                         Param.PRINT_DOT_CERTIFICATE_FILE(settings) != "",
                                       prelPrinter _)
  
              } else {
                new IntelliFileProver(reader(),
                                      Param.TIMEOUT(settings),
                                      true,
                                      userDefStoppingCond,
                                      baseSettings)
              }
  
              Console.withOut(Console.err) {
                println
              }
  
              prover.result match {
                case _ : Prover.Proof |
                     _ : Prover.ProofWithModel |
                     Prover.NoCounterModel |
                     _ : Prover.NoCounterModelCert |
                     _ : Prover.NoCounterModelCertInter |
                     _ : Prover.Model if (conjNum < fileProperties.conjectureNum - 1) => {
                  conjNum = conjNum + 1
                  Console.err.println("" + (fileProperties.conjectureNum - conjNum) +
                                      " conjectures left")

                  prover match {
                    case prover : ParallelFileProver =>
                      // reorder strategies, to start with the one that
                      // worked last time
                      rawStrategies =
                        rawStrategies(prover.successfulProverNum) ::
                        (rawStrategies take prover.successfulProverNum) :::
                        (rawStrategies drop (prover.successfulProverNum + 1))
                    case _ => // nothing
                  }
                }
                case _ =>
                  result = prover.result
              }
            }

            // if we have already printed a preliminary result, we
            // only check whether we know have a certificate to show
            if (prelResultPrinted == null) {
              printResult(result, prover, settings2, lastFilename)
            } else result match {
              case Prover.NoCounterModelCert(cert) => 
                printCertificate(cert, settings, prover, lastFilename)
              case Prover.NoCounterModelCertInter(cert, inters) =>
                printCertificate(cert, settings, prover, lastFilename)
              case _ =>
                // nothing
            }
            
            val timeAfter = System.currentTimeMillis
            
            Console.withOut(Console.err) {
              println
              if (Param.LOGO(settings))
                println("" + (timeAfter - timeBefore) + "ms")
            }
            
/*
            prover match {
              case prover : AbstractFileProver => {
                printSMT(prover, name, settings)
                printTPTP(prover, name, settings)
              }
              case _ => // nothing
            }
*/
            
            /* println
            println(ap.util.Timer)
            ap.util.Timer.reset */
            
            Some(result)
          } catch {
      case _ : StackOverflowError => {
        format match {
          case Param.InputFormat.SMTLIB => {
            println("unknown")
            Console.err.println("Stack overflow, giving up")
          }
          case Param.InputFormat.TPTP => {
            println("% SZS status GaveUp for " + lastFilename)
            Console.err.println("Stack overflow, giving up")
          }
          case _ =>
            println("Stack overflow, giving up")
        }
        // let's hope that everything is still in a valid state
        None
      }
      case _ : OutOfMemoryError => {
        format match {
          case Param.InputFormat.SMTLIB => {
            println("unknown")
            Console.err.println("Out of memory, giving up")
          }
          case Param.InputFormat.TPTP => {
            println("% SZS status GaveUp for " + lastFilename)
            Console.err.println("Out of memory, giving up")
          }
          case _ =>
            println("Out of memory, giving up")
        }
        System.gc
        // let's hope that everything is still in a valid state
        None
      }
      case e : Throwable => {
<<<<<<< HEAD
        format match {
          case Param.InputFormat.SMTLIB => {
            println("error")
            Console.err.println(e.getMessage) 
          }
          case Param.InputFormat.TPTP => {
            e match {
              case _ : GaveUpException =>
                println("% SZS status GaveUp for " + lastFilename)
              case _ =>
                println("% SZS status Error for " + lastFilename)
            }
            Console.err.println(e.getMessage) 
          }
          case _ => {
            println("ERROR: " + e.getMessage)
          }
=======
        if (format == Param.InputFormat.SMTLIB) {
          println("(error \"" + e.getMessage.replace("\"", "\"\"") + "\")")
	} else {
          println("ERROR: " + e.getMessage)
>>>>>>> 1028b169
        }
//         e.printStackTrace
        None
      }
    }
  }

  //////////////////////////////////////////////////////////////////////////////
  
  def proveMultiSMT(settings : GlobalSettings,
                    input : java.io.BufferedReader,
                    userDefStoppingCond : => Boolean) = try {
    val assertions = Param.ASSERTIONS(settings)
    Debug.enableAllAssertions(assertions)
    SimpleAPI.withProver(enableAssert = assertions,
                         sanitiseNames = false,
                         genTotalityAxioms = 
<<<<<<< HEAD
                           Param.GENERATE_TOTALITY_AXIOMS(settings) ==
                           Param.TotalityAxiomOptions.All) { p =>
=======
                           Param.GENERATE_TOTALITY_AXIOMS(settings),
                         randomSeed = Param.RANDOM_SEED(settings)) { p =>
>>>>>>> 1028b169
      val parser = SMTParser2InputAbsy(settings.toParserSettings, p)
      parser.processIncrementally(input,
                                  Param.TIMEOUT(settings),
                                  Param.TIMEOUT_PER(settings),
                                  userDefStoppingCond)
    }
  } catch {
      case _ : StackOverflowError => {
        println("unknown")
        Console.err.println("Stack overflow, giving up")
      }
      case _ : OutOfMemoryError => {
        println("unknown")
        Console.err.println("Out of memory, giving up")
        System.gc
      }
      case e : Throwable => {
        println("error")
	Console.err.println(e.getMessage)
//         e.printStackTrace
      }
  }
  
  def proveProblems(settings : GlobalSettings,
                    name : String,
                    input : () => java.io.BufferedReader,
                    userDefStoppingCond : => Boolean)
                   (implicit format : Param.InputFormat.Value) = {
    Console.err.println("Loading " + name + " ...")
    format match {
      case Param.InputFormat.SMTLIB if (Param.INCREMENTAL(settings)) =>
        proveMultiSMT(settings, input(), userDefStoppingCond)
      case _ => {
        proveProblem(settings, name, input, userDefStoppingCond)
      }
    }
  }
  
  //////////////////////////////////////////////////////////////////////////////
  
  def printResult(result : Prover.Result,
                  prover : Prover,
                  settings : GlobalSettings,
                  lastFilename : String)
                 (implicit format : Param.InputFormat.Value) = format match {
<<<<<<< HEAD
    case Param.InputFormat.SMTLIB => result match {
              case Prover.Proof(tree) => {
=======
    case Param.InputFormat.SMTLIB => prover.result match {
              case Prover.Proof(tree, _) => {
>>>>>>> 1028b169
                println("unsat")
                if (Param.PRINT_TREE(settings)) Console.withOut(Console.err) {
                  println
                  println("Proof tree:")
                  println(tree)
                }
              }
              case Prover.ProofWithModel(tree, _, model) => {
                println("unsat")
                if (Param.PRINT_TREE(settings)) Console.withOut(Console.err) {
                  println
                  println("Proof tree:")
                  println(tree)
                }
              }
              case Prover.NoProof(_) =>  {
                println("unknown")
              }
              case Prover.Invalid(_) =>  {
                println("sat")
              }
              case Prover.CounterModel(optModel) =>  {
                println("sat")
                for (model <- optModel)
                  printModel(model)
              }
              case Prover.MaybeCounterModel(optModel) =>  {
                println("unknown")
                for (model <- optModel)
                  printModel(model)
              }
              case Prover.NoCounterModel =>  {
                println("unsat")
              }
              case Prover.NoCounterModelCert(cert) =>  {
                println("unsat")
                printCertificate(cert, settings, prover, lastFilename)
              }
              case Prover.NoCounterModelCertInter(cert, inters) => {
                println("unsat")
<<<<<<< HEAD
                printCertificate(cert, settings, prover, lastFilename)
                Console.err.println
                Console.err.println("Interpolants:")
                for (i <- inters) printFormula(i)
=======
                printCertificate(cert, settings, prover)
                println("(")
                for (i <- inters) {
                  print("  ")
                  printFormula(i)
                }
                println(")")
>>>>>>> 1028b169
              }
              case Prover.Model(model) =>  {
                println("unsat")
              }
              case Prover.NoModel =>  {
                println("sat")
              }
              case Prover.TimeoutProof(tree) =>  {
                println("unknown")
                Console.err.println("Cancelled or timeout")
                if (Param.PRINT_TREE(settings)) Console.withOut(Console.err) {
                  println
                  println("Proof tree:")
                  println(tree)
                }
              }
              case Prover.TimeoutResult() =>  {
                println("unknown")
                Console.err.println("Cancelled or timeout")
              }
    }
<<<<<<< HEAD

    case Param.InputFormat.TPTP | Param.InputFormat.Princess => {
            val fileProperties = Param.FILE_PROPERTIES(settings)
            result match {
              case Prover.Proof(tree) => {
                Console.err.println("Formula is valid, resulting " +
                        (if (Param.MOST_GENERAL_CONSTRAINT(settings))
                           "most-general "
                         else
                           "") + "constraint:")
                Console.withOut(Console.err) {
                  printFormula(tree.closingConstraint)
=======
      
    case _ => prover.result match {
              case Prover.Proof(tree, constraint) => {
                println("VALID")
                if (!constraint.isTrue ||
                    Param.MOST_GENERAL_CONSTRAINT(settings)) {
                  println
                  println("Under the " +
                          (if (Param.MOST_GENERAL_CONSTRAINT(settings))
                             "most-general "
                           else
                             "") + "constraint:")
                  printFormula(constraint)
>>>>>>> 1028b169
                }
//                Console.err.println("Number of existential constants: " +
//                                    existentialConstantNum(tree))
                if (Param.PRINT_TREE(settings)) {
                  println
                  println("Proof tree:")
                  println(tree)
                }
                
                println("% SZS status " + fileProperties.positiveResult + " for " + lastFilename)
              }
<<<<<<< HEAD
              case Prover.ProofWithModel(tree, model) => {
                Console.err.println("Formula is valid, resulting " +
                        (if (Param.MOST_GENERAL_CONSTRAINT(settings))
                           "most-general "
                         else
                           "") + "constraint:")
                Console.withOut(Console.err) {
                  printFormula(tree.closingConstraint)
=======
              case Prover.ProofWithModel(tree, constraint, model) => {
                println("VALID")
                if (!constraint.isTrue ||
                    Param.MOST_GENERAL_CONSTRAINT(settings)) {
                  println
                  println("Under the " +
                          (if (Param.MOST_GENERAL_CONSTRAINT(settings))
                             "most-general "
                           else
                             "") + "constraint:")
                  printFormula(constraint)
>>>>>>> 1028b169
                }
//                Console.err.println("Number of existential constants: " +
//                                    existentialConstantNum(tree))
                model match {
                  case IBoolLit(true) => // nothing
                  case _ if (
                          LineariseVisitor(constraint, IBinJunctor.And) forall {
                            case IExpression.Eq(_, _) => true
                            case _ => false
                          }) => // nothing
                  case _ => {
                    println
                    println("Concrete witness:")
                    printModel(model)
                  }
                }
                if (Param.PRINT_TREE(settings)) {
                  println
                  println("Proof tree:")
                  println(tree)
                }
                
                println("% SZS status " + fileProperties.positiveResult + " for " + lastFilename)
              }
              case Prover.NoProof(tree) => {
                Console.err.println("UNKNOWN")
//                Console.err.println("Number of existential constants: " +
//                                    existentialConstantNum(tree))
                if (Param.MOST_GENERAL_CONSTRAINT(settings)) {
                  println
                  println("Most-general constraint:")
                  println("false")
                }
                
                println("% SZS status GaveUp for " + lastFilename)
              }
              case Prover.Invalid(tree) => {
                Console.err.println("No proof found")
//                Console.err.println("Number of existential constants: " +
//                                    existentialConstantNum(tree))
                if (Param.MOST_GENERAL_CONSTRAINT(settings)) {
                  println
                  println("Most-general constraint:")
                  println("false")
                }
                println("% SZS status " + fileProperties.negativeResult + " for " + lastFilename)
              }
<<<<<<< HEAD
              case Prover.CounterModel(model) =>  {
                Console.withOut(Console.err) {
                  println("Formula is invalid, found a countermodel:")
                  printFormula(model)
=======
              case Prover.CounterModel(optModel) =>  {
                println("INVALID")
                optModel match {
                  case None | Some(IBoolLit(true)) => // nothing
                  case Some(model) => {
                    println
                    println("Countermodel:")
                    printModel(model)
                  }
>>>>>>> 1028b169
                }
                if (Param.MOST_GENERAL_CONSTRAINT(settings)) {
                  println
                  println("Most-general constraint:")
                  println("false")
                }
                
                println("% SZS status " + fileProperties.negativeResult + " for " + lastFilename)
              }
<<<<<<< HEAD
              case Prover.MaybeCounterModel(model) =>  {
                Console.withOut(Console.err) {
                model match {
                  case IBoolLit(true) => // nothing
                  case _ => {
=======
              case Prover.MaybeCounterModel(optModel) =>  {
                println("UNKNOWN")
                optModel match {
                  case None | Some(IBoolLit(true)) => // nothing
                  case Some(model) => {
>>>>>>> 1028b169
                    println
                    println("Possible countermodel:")
                    printModel(model)
                  }
                }
                }
                if (Param.MOST_GENERAL_CONSTRAINT(settings)) {
                  println
                  println("Most-general constraint:")
                  println("false")
                }
                println("% SZS status GaveUp for " + lastFilename)
              }
              case Prover.NoCounterModel =>  {
                Console.err.println("No countermodel exists, formula is valid")
                if (Param.MOST_GENERAL_CONSTRAINT(settings)) {
                  println
                  println("Most-general constraint:")
                  println("true")
                }
                
                println("% SZS status " + fileProperties.positiveResult + " for " + lastFilename)
              }
              case Prover.NoCounterModelCert(cert) =>  {
                Console.err.println("No countermodel exists, formula is valid")
                if (Param.MOST_GENERAL_CONSTRAINT(settings)) {
                  println
                  println("Most-general constraint:")
                  println("true")
                }

                println("% SZS status " + fileProperties.positiveResult + " for " + lastFilename)
                printCertificate(cert, settings, prover, lastFilename)
              }
              case Prover.NoCounterModelCertInter(cert, inters) => {
                Console.err.println("No countermodel exists, formula is valid")
                if (Param.MOST_GENERAL_CONSTRAINT(settings)) {
                  println
                  println("Most-general constraint:")
                  println("true")
                }

                Console.withOut(Console.err) {
                  println
                  println("Interpolants:")
                  for (i <- inters) printFormula(i)
                }

                printCertificate(cert, settings, prover, lastFilename)
                
                println("% SZS status " + fileProperties.positiveResult + " for " + lastFilename)
              }
<<<<<<< HEAD
              case Prover.Model(model) =>  {
                Console.withOut(Console.err) {
                  println("Formula is valid, satisfying assignment for the existential constants is:")
                  printFormula(model)
                }
                println("% SZS status " + fileProperties.positiveResult + " for " + lastFilename)
=======
              case Prover.Model(optModel) =>  {
                println("VALID")
                for (model <- optModel) {
                  println
                  println("Under the assignment:")
                  printModel(model)
                }
>>>>>>> 1028b169
              }
              case Prover.NoModel =>  {
                Console.err.println("No satisfying assignment for the existential constants exists, formula is invalid")
                println("% SZS status " + fileProperties.negativeResult + " for " + lastFilename)
              }
              case Prover.TimeoutProof(tree) =>  {
                Console.err.println("Cancelled or timeout")
//                Console.err.println("Number of existential constants: " +
//                                    existentialConstantNum(tree))
                if (Param.MOST_GENERAL_CONSTRAINT(settings)) {
                  println
                  println("Current constraint:")
                  Timeout.withTimeoutMillis(1000) {
                    printFormula(tree.closingConstraint)
                  }{
                    println("(timeout)")
                  }
                }
                if (Param.PRINT_TREE(settings)) {
                  println
                  println("Proof tree:")
                  println(tree)
                }
                println("% SZS status Timeout for " + lastFilename)
              }
<<<<<<< HEAD
              case Prover.TimeoutModel | Prover.TimeoutCounterModel =>  {
                Console.err.println("Cancelled or timeout")
=======
              case Prover.TimeoutResult() =>  {
                println("CANCELLED/TIMEOUT")
>>>>>>> 1028b169
                if (Param.MOST_GENERAL_CONSTRAINT(settings)) {
                  println
                  println("Current constraint:")
                  println("false")
                }
                println("% SZS status Timeout for " + lastFilename)
              }
            }
          }
  }
  
  //////////////////////////////////////////////////////////////////////////////
  
  def main(args: Array[String]) : Unit = doMain(args, false)
  
  def doMain(args: Array[String],
             userDefStoppingCond : => Boolean) : Unit = {
    val (settings, inputs) =
      try {
            GlobalSettings.fromArguments(args, GlobalSettings.DEFAULT)
          } catch {
      case e : Throwable => {
        Console.withOut(Console.err) {
          printGreeting
          println
        }
        println(e.getMessage)
        println
        printUsage
        println
        return
      }
    }

    if (Param.VERSION(settings)) {
      println(version)
      return
    }
          
    if (Param.FULL_HELP(settings)) {
      println(version)
      println
      printUsage
      println
      println
      printExoticOptions
      println
      return
    }
          
    if (Param.QUIET(settings))
      Console setErr NullStream
          
    if (Param.LOGO(settings)) Console.withOut(Console.err) {
      printGreeting
      println
    }

    if (inputs.isEmpty && !Param.STDIN(settings)) {
      Console.err.println("No inputs given, exiting")
      return
    }

    for (filename <- inputs) try {
      implicit val format = determineInputFormat(filename, settings)
      proveProblems(settings,
                    filename,
                    () => new java.io.BufferedReader (
                            new java.io.FileReader(new java.io.File (filename))),
                    userDefStoppingCond)
    } catch {
      case e : Throwable => {
        println("ERROR: " + e.getMessage)
//        e.printStackTrace
      }
    }

    if (Param.STDIN(settings)) {
      Console.err.println("Reading SMT-LIB 2 input from stdin ...")
      proveMultiSMT(settings, Console.in, userDefStoppingCond)
    }
  }

  object NullStream extends java.io.OutputStream {
    def write(b : Int) = {}
  }

}<|MERGE_RESOLUTION|>--- conflicted
+++ resolved
@@ -26,11 +26,8 @@
 import ap.proof.certificates.{Certificate, DotLineariser,
                               DagCertificateConverter, CertificatePrettyPrinter,
                               CertFormula}
-<<<<<<< HEAD
 import ap.terfor.ConstantTerm
-=======
 import ap.terfor.preds.Predicate
->>>>>>> 1028b169
 import ap.terfor.conjunctions.{Quantifier, Conjunction}
 import ap.parameters.{GlobalSettings, Param}
 import ap.parser.{SMTLineariser, TPTPLineariser, PrincessLineariser,
@@ -42,12 +39,8 @@
 
 object CmdlMain {
 
-<<<<<<< HEAD
   class GaveUpException(_msg : String) extends Exception(_msg)
-  val version = "CASC build 2016-06-06"
-=======
-  val version = "build 2017-01-21"
->>>>>>> 1028b169
+  val version = "CASC build 2017-07-11"
 
   def printGreeting = {
     println("________       _____")                                 
@@ -59,14 +52,9 @@
     println("A Theorem Prover for First-Order Logic modulo Linear Integer Arithmetic")
     println("(" + version + ")")
     println
-<<<<<<< HEAD
-    println("(c) Philipp Rümmer, 2009-2016")
+    println("(c) Philipp Rümmer, 2009-2017")
     println("(contributions by Peter Backeman, Peter Baumgartner,")
     println("                  Angelo Brillout, Aleksandar Zeljic)")
-=======
-    println("(c) Philipp Rümmer, 2009-2017")
-    println("(contributions by Angelo Brillout, Peter Backeman, Peter Baumgartner)")
->>>>>>> 1028b169
     println("Free software under GNU Lesser General Public License (LGPL).")
     println("Bug reports to ph_r@gmx.net")
     println
@@ -248,14 +236,16 @@
     doPrintTextCertificate(cert,
                            prover.getFormulaParts,
                            prover.getPredTranslation,
-                           format)
+                           format,
+                           lastFilename)
   }
 
   protected[ap] def doPrintTextCertificate(
                       cert : Certificate,
                       rawFormulaParts : Map[PartName, Conjunction],
                       predTranslation : Map[Predicate, IFunction],
-                      format : Param.InputFormat.Value) : Unit = {
+                      format : Param.InputFormat.Value,
+                      lastFilename : String) : Unit = {
     val formulaParts = rawFormulaParts mapValues {
       f => CertFormula(f.negate)
     }
@@ -674,11 +664,9 @@
         None
       }
       case e : Throwable => {
-<<<<<<< HEAD
         format match {
           case Param.InputFormat.SMTLIB => {
-            println("error")
-            Console.err.println(e.getMessage) 
+            println("(error \"" + e.getMessage.replace("\"", "\"\"") + "\")")
           }
           case Param.InputFormat.TPTP => {
             e match {
@@ -692,12 +680,6 @@
           case _ => {
             println("ERROR: " + e.getMessage)
           }
-=======
-        if (format == Param.InputFormat.SMTLIB) {
-          println("(error \"" + e.getMessage.replace("\"", "\"\"") + "\")")
-	} else {
-          println("ERROR: " + e.getMessage)
->>>>>>> 1028b169
         }
 //         e.printStackTrace
         None
@@ -715,13 +697,9 @@
     SimpleAPI.withProver(enableAssert = assertions,
                          sanitiseNames = false,
                          genTotalityAxioms = 
-<<<<<<< HEAD
                            Param.GENERATE_TOTALITY_AXIOMS(settings) ==
-                           Param.TotalityAxiomOptions.All) { p =>
-=======
-                           Param.GENERATE_TOTALITY_AXIOMS(settings),
+                           Param.TotalityAxiomOptions.All,
                          randomSeed = Param.RANDOM_SEED(settings)) { p =>
->>>>>>> 1028b169
       val parser = SMTParser2InputAbsy(settings.toParserSettings, p)
       parser.processIncrementally(input,
                                   Param.TIMEOUT(settings),
@@ -767,13 +745,8 @@
                   settings : GlobalSettings,
                   lastFilename : String)
                  (implicit format : Param.InputFormat.Value) = format match {
-<<<<<<< HEAD
     case Param.InputFormat.SMTLIB => result match {
-              case Prover.Proof(tree) => {
-=======
-    case Param.InputFormat.SMTLIB => prover.result match {
               case Prover.Proof(tree, _) => {
->>>>>>> 1028b169
                 println("unsat")
                 if (Param.PRINT_TREE(settings)) Console.withOut(Console.err) {
                   println
@@ -814,20 +787,13 @@
               }
               case Prover.NoCounterModelCertInter(cert, inters) => {
                 println("unsat")
-<<<<<<< HEAD
                 printCertificate(cert, settings, prover, lastFilename)
-                Console.err.println
-                Console.err.println("Interpolants:")
-                for (i <- inters) printFormula(i)
-=======
-                printCertificate(cert, settings, prover)
                 println("(")
                 for (i <- inters) {
                   print("  ")
                   printFormula(i)
                 }
                 println(")")
->>>>>>> 1028b169
               }
               case Prover.Model(model) =>  {
                 println("unsat")
@@ -849,34 +815,23 @@
                 Console.err.println("Cancelled or timeout")
               }
     }
-<<<<<<< HEAD
 
     case Param.InputFormat.TPTP | Param.InputFormat.Princess => {
             val fileProperties = Param.FILE_PROPERTIES(settings)
             result match {
-              case Prover.Proof(tree) => {
-                Console.err.println("Formula is valid, resulting " +
-                        (if (Param.MOST_GENERAL_CONSTRAINT(settings))
-                           "most-general "
-                         else
-                           "") + "constraint:")
-                Console.withOut(Console.err) {
-                  printFormula(tree.closingConstraint)
-=======
-      
-    case _ => prover.result match {
               case Prover.Proof(tree, constraint) => {
-                println("VALID")
+                Console.err.println("VALID")
                 if (!constraint.isTrue ||
                     Param.MOST_GENERAL_CONSTRAINT(settings)) {
-                  println
-                  println("Under the " +
+                  Console.err.println
+                  Console.err.println("Under the " +
                           (if (Param.MOST_GENERAL_CONSTRAINT(settings))
                              "most-general "
                            else
                              "") + "constraint:")
-                  printFormula(constraint)
->>>>>>> 1028b169
+                  Console.withOut(Console.err) {
+                    printFormula(constraint)
+                  }
                 }
 //                Console.err.println("Number of existential constants: " +
 //                                    existentialConstantNum(tree))
@@ -888,28 +843,19 @@
                 
                 println("% SZS status " + fileProperties.positiveResult + " for " + lastFilename)
               }
-<<<<<<< HEAD
-              case Prover.ProofWithModel(tree, model) => {
-                Console.err.println("Formula is valid, resulting " +
-                        (if (Param.MOST_GENERAL_CONSTRAINT(settings))
-                           "most-general "
-                         else
-                           "") + "constraint:")
-                Console.withOut(Console.err) {
-                  printFormula(tree.closingConstraint)
-=======
               case Prover.ProofWithModel(tree, constraint, model) => {
-                println("VALID")
+                Console.err.println("VALID")
                 if (!constraint.isTrue ||
                     Param.MOST_GENERAL_CONSTRAINT(settings)) {
-                  println
-                  println("Under the " +
+                  Console.err.println
+                  Console.err.println("Under the " +
                           (if (Param.MOST_GENERAL_CONSTRAINT(settings))
                              "most-general "
                            else
                              "") + "constraint:")
-                  printFormula(constraint)
->>>>>>> 1028b169
+                  Console.withOut(Console.err) {
+                    printFormula(constraint)
+                  }
                 }
 //                Console.err.println("Number of existential constants: " +
 //                                    existentialConstantNum(tree))
@@ -957,13 +903,8 @@
                 }
                 println("% SZS status " + fileProperties.negativeResult + " for " + lastFilename)
               }
-<<<<<<< HEAD
-              case Prover.CounterModel(model) =>  {
+              case Prover.CounterModel(optModel) =>  {
                 Console.withOut(Console.err) {
-                  println("Formula is invalid, found a countermodel:")
-                  printFormula(model)
-=======
-              case Prover.CounterModel(optModel) =>  {
                 println("INVALID")
                 optModel match {
                   case None | Some(IBoolLit(true)) => // nothing
@@ -972,29 +913,21 @@
                     println("Countermodel:")
                     printModel(model)
                   }
->>>>>>> 1028b169
                 }
                 if (Param.MOST_GENERAL_CONSTRAINT(settings)) {
                   println
                   println("Most-general constraint:")
                   println("false")
                 }
+                }
                 
                 println("% SZS status " + fileProperties.negativeResult + " for " + lastFilename)
               }
-<<<<<<< HEAD
-              case Prover.MaybeCounterModel(model) =>  {
+              case Prover.MaybeCounterModel(optModel) =>  {
                 Console.withOut(Console.err) {
-                model match {
-                  case IBoolLit(true) => // nothing
-                  case _ => {
-=======
-              case Prover.MaybeCounterModel(optModel) =>  {
-                println("UNKNOWN")
                 optModel match {
                   case None | Some(IBoolLit(true)) => // nothing
                   case Some(model) => {
->>>>>>> 1028b169
                     println
                     println("Possible countermodel:")
                     printModel(model)
@@ -1047,22 +980,16 @@
                 
                 println("% SZS status " + fileProperties.positiveResult + " for " + lastFilename)
               }
-<<<<<<< HEAD
-              case Prover.Model(model) =>  {
+              case Prover.Model(optModel) =>  {
                 Console.withOut(Console.err) {
-                  println("Formula is valid, satisfying assignment for the existential constants is:")
-                  printFormula(model)
-                }
-                println("% SZS status " + fileProperties.positiveResult + " for " + lastFilename)
-=======
-              case Prover.Model(optModel) =>  {
                 println("VALID")
                 for (model <- optModel) {
                   println
                   println("Under the assignment:")
                   printModel(model)
                 }
->>>>>>> 1028b169
+                }
+                println("% SZS status " + fileProperties.positiveResult + " for " + lastFilename)
               }
               case Prover.NoModel =>  {
                 Console.err.println("No satisfying assignment for the existential constants exists, formula is invalid")
@@ -1088,13 +1015,8 @@
                 }
                 println("% SZS status Timeout for " + lastFilename)
               }
-<<<<<<< HEAD
-              case Prover.TimeoutModel | Prover.TimeoutCounterModel =>  {
+              case Prover.TimeoutResult() =>  {
                 Console.err.println("Cancelled or timeout")
-=======
-              case Prover.TimeoutResult() =>  {
-                println("CANCELLED/TIMEOUT")
->>>>>>> 1028b169
                 if (Param.MOST_GENERAL_CONSTRAINT(settings)) {
                   println
                   println("Current constraint:")
