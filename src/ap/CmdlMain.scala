/**
 * This file is part of Princess, a theorem prover for Presburger
 * arithmetic with uninterpreted predicates.
 * <http://www.philipp.ruemmer.org/princess.shtml>
 *
 * Copyright (C) 2009-2015 Philipp Ruemmer <ph_r@gmx.net>
 *
 * Princess is free software: you can redistribute it and/or modify
 * it under the terms of the GNU Lesser General Public License as published by
 * the Free Software Foundation, either version 3 of the License, or
 * (at your option) any later version.
 *
 * Princess is distributed in the hope that it will be useful,
 * but WITHOUT ANY WARRANTY; without even the implied warranty of
 * MERCHANTABILITY or FITNESS FOR A PARTICULAR PURPOSE.  See the
 * GNU Lesser General Public License for more details.
 *
 * You should have received a copy of the GNU Lesser General Public License
 * along with Princess.  If not, see <http://www.gnu.org/licenses/>.
 */

package ap;

import ap.proof.ConstraintSimplifier
import ap.proof.tree.{ProofTree, QuantifiedTree}
import ap.proof.certificates.{Certificate, DotLineariser}
import ap.terfor.conjunctions.{Quantifier, Conjunction}
import ap.parameters.{GlobalSettings, Param}
import ap.parser.{SMTLineariser, TPTPLineariser, PrincessLineariser,
                  IFormula, IExpression,
                  IBinJunctor, IInterpolantSpec, INamedPart, IBoolLit, PartName,
                  Internal2InputAbsy, Simplifier, IncrementalSMTLIBInterface,
                  SMTParser2InputAbsy}
import ap.util.{Debug, Seqs, Timeout}

object CmdlMain {

<<<<<<< HEAD
  class GaveUpException(_msg : String) extends Exception(_msg)

  val version = "ccu development version"
=======
  val version = "build 2015-06-04"
>>>>>>> 71d4c0ce

  def printGreeting = {
    println("________       _____")                                 
    println("___  __ \\_________(_)________________________________")
    println("__  /_/ /_  ___/_  /__  __ \\  ___/  _ \\_  ___/_  ___/")
    println("_  ____/_  /   _  / _  / / / /__ /  __/(__  )_(__  )")
    println("/_/     /_/    /_/  /_/ /_/\\___/ \\___//____/ /____/")  
    println
    println("A Theorem Prover for First-Order Logic modulo Linear Integer Arithmetic")
    println("(" + version + ")")
    println
    println("(c) Philipp Rümmer, 2009-2014")
    println("(contributions by Peter Backeman, Angelo Brillout, Peter Baumgartner)")
    println("Free software under GNU Lesser General Public License (LGPL).")
    println("Bug reports to ph_r@gmx.net")
    println
    println("For more information, visit http://www.philipp.ruemmer.org/princess.shtml")
  }
  
  def printUsage = {
    println("Usage: princess <option>* <inputfile>*")
    println
    printOptions
  }
  
  def printOptions = {
    println("Options:")
    println(" [+-]logo                  Print logo and elapsed time              (default: +)")
    println(" [+-]version               Print version and exit                   (default: -)")
    println(" [+-]quiet                 Suppress all output to stderr            (default: -)")
    println(" [+-]printTree             Output the constructed proof tree        (default: -)")
    println(" -inputFormat=val          Specify format of problem file:       (default: auto)")
    println("                             auto, pri, smtlib, tptp")
    println(" [+-]stdin                 Read SMT-LIB 2 problems from stdin       (default: -)")
    println(" [+-]incremental           Incremental SMT-LIB 2 interpreter        (default: -)")
    println("                             (+incremental implies -genTotalityAxioms)")
    println(" -printSMT=filename        Output the problem in SMT-LIB format    (default: \"\")")
    println(" -printTPTP=filename       Output the problem in TPTP format       (default: \"\")")
    println(" -printDOT=filename        Output the proof in GraphViz format     (default: \"\")")
    println(" [+-]assert                Enable runtime assertions                (default: -)")
    println(" -timeout=val              Set a timeout in milliseconds        (default: infty)")
    println(" -timeoutPer=val           Set a timeout per SMT-LIB query (ms) (default: infty)")
    println(" [+-]multiStrategy         Use a portfolio of different strategies  (default: -)")
    println(" -simplifyConstraints=val  How to simplify constraints:")
    println("                             none:   not at all")
    println("                             fair:   fair construction of a proof")
    println("                             lemmas: proof construction with lemmas (default)")
    println(" [+-]traceConstraintSimplifier  Show constraint simplifications     (default: -)")
    println(" [+-]mostGeneralConstraint Derive the most general constraint for this problem")
    println("                           (quantifier elimination for PA formulae) (default: -)")
    println(" [+-]dnfConstraints        Turn ground constraints into DNF         (default: +)")
    println(" -clausifier=val           Choose the clausifier (none, simple)  (default: none)")
    println(" [+-]posUnitResolution     Resolution of clauses with literals in   (default: +)")
    println("                           the antecedent")
    println(" -resolutionMethod=val     Method for positive unit resolution")
    println("                             normal: ...                             (default)")
    println("                             nonUnifying: ...                        (default)")
    println(" -CCU=val                  ...")
    println("                             table: ...                             (default)")
    println("                             lazy: ...")
    println(" -generateTriggers=val     Automatically choose triggers for quant. formulae")
    println("                             none:  not at all")
    println("                             total: for all total functions         (default)")
    println("                             all:   for all functions")
    println(" -functionGC=val           Garbage-collect function terms")
    println("                             none:  not at all")
    println("                             total: for all total functions         (default)")
    println("                             all:   for all functions")
    println(" [+-]tightFunctionScopes   Keep function application defs. local    (default: +)")
    println(" [+-]genTotalityAxioms     Generate totality axioms for functions   (default: +)")
    println(" [+-]boolFunsAsPreds       In smtlib and tptp, encode               (default: -)")
    println("                           boolean functions as predicates")
    println(" -mulProcedure=val         Handling of nonlinear integer formulae")
    println("                             bitShift: shift-and-add axiom")
    println("                             native:   built-in theory solver       (default)")
    println(" -constructProofs=val      Extract proofs")
    println("                             never")
    println("                             ifInterpolating: if \\interpolant occurs (default)")
    println("                             always")
    println(" [+-]simplifyProofs        Simplify extracted proofs                (default: +)")
    println(" [+-]elimInterpolantQuants Eliminate quantifiers from interpolants  (default: +)")
  }

  //////////////////////////////////////////////////////////////////////////////
  
  private def printSMT(prover : AbstractFileProver,
                       filename : String, settings : GlobalSettings) =
    if (Param.PRINT_SMT_FILE(settings) != "") {
      println
      
      def linearise : Unit = {
        import IExpression._
        val formulas = prover.interpolantSpecs match {
          case List() =>
            for (f <- prover.inputFormulas) yield removePartName(f)
          case IInterpolantSpec(left, right) :: _ => {
            def formula(name : PartName) =
              removePartName(prover.inputFormulas.find({
                               case INamedPart(`name`, _) => true
                               case _ => false
                             }).getOrElse(false))
              
            val common = formula(PartName.NO_NAME)
            
            // extract the order of formula parts from the first
            // interpolant specification; this does not quite do the right
            // thing for the axioms of uninterpreted functions, but should
            // work otherwise
            for (part <- left ++ right) yield (common ||| formula(part))
          }
        }

        SMTLineariser(formulas, prover.signature, filename)
      }
      
      if (Param.PRINT_SMT_FILE(settings) != "-") {
        println("Saving in SMT format to " +
                Param.PRINT_SMT_FILE(settings) + " ...")
        val out = new java.io.FileOutputStream(Param.PRINT_SMT_FILE(settings))
        Console.withOut(out) { linearise }
        out.close
      } else {
        linearise
      }
    }
  
  private def printTPTP(prover : AbstractFileProver,
                        filename : String, settings : GlobalSettings) =
    if (Param.PRINT_TPTP_FILE(settings) != "") {
      println
      
      def linearise : Unit = {
        import IExpression._
        TPTPLineariser(prover.originalInputFormula, filename)
      }
      
      if (Param.PRINT_TPTP_FILE(settings) != "-") {
        println("Saving in TPTP format to " +
                Param.PRINT_TPTP_FILE(settings) + " ...")
        val out = new java.io.FileOutputStream(Param.PRINT_TPTP_FILE(settings))
        Console.withOut(out) { linearise }
        out.close
      } else {
        linearise
      }
    }
  
  //////////////////////////////////////////////////////////////////////////////

  private def printDOTCertificate(cert : Certificate, settings : GlobalSettings) =
    if (Param.PRINT_DOT_CERTIFICATE_FILE(settings) != "") {
      println
      
      if (Param.PRINT_DOT_CERTIFICATE_FILE(settings) != "-") {
        println("Saving certificate in GraphViz format to " +
                Param.PRINT_DOT_CERTIFICATE_FILE(settings) + " ...")
        val out =
          new java.io.FileOutputStream(Param.PRINT_DOT_CERTIFICATE_FILE(settings))
        Console.withOut(out) { DotLineariser(cert) }
        out.close
      } else {
        DotLineariser(cert)
      }
    }
  
  private def determineInputFormat(filename : String,
                                   settings : GlobalSettings)
                                  : Param.InputFormat.Value =
    Param.INPUT_FORMAT(settings) match {
      case Param.InputFormat.Auto =>
        // try to guess the file type from the extension
        if (filename endsWith ".pri")
          Param.InputFormat.Princess
        else if (filename endsWith ".smt2")
          Param.InputFormat.SMTLIB
        else if (filename endsWith ".p")
          Param.InputFormat.TPTP
        else
          throw new Exception ("could not figure out the input format (recognised types: .pri, .smt2, .p)")
      case f => f
  }
  
  private def printFormula(f : IFormula)
                          (implicit format : Param.InputFormat.Value) : Unit =
    format match {
      case Param.InputFormat.SMTLIB => {
        SMTLineariser(f)
        println
      }
      case _ => {
        PrincessLineariser printExpression f
        println
      }
    }
  
  private def printFormula(c : Conjunction)
                          (implicit format : Param.InputFormat.Value) : Unit =
    printFormula((new Simplifier)(Internal2InputAbsy(c)))
  
  private def existentialConstantNum(p : ProofTree) : Int = p match {
    case QuantifiedTree(Quantifier.EX, consts, subtree) =>
      existentialConstantNum(subtree) + consts.size
    case t =>
      (for (st <- t.subtrees.iterator) yield existentialConstantNum(st)).sum
  }

  //////////////////////////////////////////////////////////////////////////////
  
  def toSetting(str : String, baseSettings : GlobalSettings) = {
    var s = baseSettings
    s = Param.TRIGGERS_IN_CONJECTURE.set(s, str(0) == '1')
    s = Param.GENERATE_TOTALITY_AXIOMS.set(s, str(1) match {
          case '0' => false
          case _   => true
        })
    s = Param.TIGHT_FUNCTION_SCOPES.set(s, str(2) == '1')
    s = Param.CLAUSIFIER.set(s,
        if (str(3) == '0')
          Param.ClausifierOptions.Simple
        else
          Param.ClausifierOptions.None)
    s = Param.REVERSE_FUNCTIONALITY_PROPAGATION.set(s, str(4) == '1')
    s = Param.BOOLEAN_FUNCTIONS_AS_PREDICATES.set(s, str(5) == '1')
    s = Param.TRIGGER_STRATEGY.set(s, str(6) match {
      case '0' => Param.TriggerStrategyOptions.AllMaximal
      case '1' => Param.TriggerStrategyOptions.Maximal
      case '2' => Param.TriggerStrategyOptions.AllMinimal
      case '3' => Param.TriggerStrategyOptions.AllMinimalAndEmpty
      case '4' => Param.TriggerStrategyOptions.AllUni
      case '5' => Param.TriggerStrategyOptions.MaximalOutermost
    })
    s = Param.POS_UNIT_RESOLUTION_METHOD.set(s, str(7) match {
      case '0' => Param.PosUnitResolutionMethod.Normal
      case '1' => Param.PosUnitResolutionMethod.NonUnifying
    })
    s
  }
              
  def toOptionList(strategy : String) : String = {
    var s = ""
    s = s + " " + (if (strategy.charAt(0)=='0') "-" else "+") + "triggersInConjecture"
    s = s + " " + (if (strategy.charAt(1)=='0') "-" else "+") + "genTotalityAxioms"
    s = s + " " + (if (strategy.charAt(2)=='0') "-" else "+") + "tightFunctionScopes"
    s = s + " -clausifier=" + (if (strategy.charAt(3)=='0') "simple" else "none")
    s = s + " " + (if (strategy.charAt(4)=='0') "-" else "+") + "reverseFunctionalityPropagation"
    s = s + " " + (if (strategy.charAt(5)=='0') "-" else "+") + "boolFunsAsPreds"
    
    s = s + " -triggerStrategy=" + (
       if(strategy.charAt(6)=='0')
         "allMaximal"
       else if(strategy.charAt(6)=='1')
         "maximal"
       else if(strategy.charAt(6)=='2')
         "allMinimal"
       else if(strategy.charAt(6)=='3')
         "allMinimalAndEmpty"
       else if(strategy.charAt(6)=='4')
         "allUni"
       else
         "maximalOutermost"
    )

    s = s + " -resolutionMethod=" + (if (strategy.charAt(7)=='0') "normal" else "nonUnifying")
    
    s
  }

  //////////////////////////////////////////////////////////////////////////////

  def proveProblem(settings : GlobalSettings,
                   name : String,
                   reader : () => java.io.Reader,
                   userDefStoppingCond : => Boolean)
                  (implicit format : Param.InputFormat.Value) : Option[Prover.Result] = {
    Debug.enableAllAssertions(Param.ASSERTIONS(settings))

    var lastFilename : String = ""
    val fileProperties = new Param.FileProperties

    val settings2 = Param.INPUT_FORMAT.set(
                    Param.FILE_PROPERTIES.set(settings,
                                           fileProperties), format)

    try {
            val timeBefore = System.currentTimeMillis

            lastFilename = (name split "/").last stripSuffix ".p"
            fileProperties.conjectureNum = -1
            
            var rawStrategies =
List(
("10100151",1000,400),
("10011041",1000,600),
("10000010",36000,2000),
("00101111",44000,200),
("11100130",3000,1000),
("10100040",17000,17000),
("11101100",9000,9000),
("10011001",35000,8000),
("01000121",26000,26000),
("00100051",26000,25000),
("10011100",14000,200),
("01001110",25000,18000),
("11010020",6000,6000),
("01100100",9000,600),
("10101011",1000,200),
("11000101",14000,14000),
("00011010",30000,4000),
("01100020",36000,3000),
("10000121",37000,16000),
("01011111",22000,8000)
)

              val baseSettings =
                Param.CLAUSIFIER_TIMEOUT.set(settings2,
                                             50000 min Param.TIMEOUT(settings2))

              val prover = if (Param.MULTI_STRATEGY(settings)) {
                import ParallelFileProver._
                
                val strategies = for ((str, to, seq) <- rawStrategies) yield {
                  val s = Param.CLAUSIFIER_TIMEOUT.set(toSetting(str, baseSettings),
                                                       to min 50000)
                  val options = toOptionList(str)
                  Configuration(s,
                    Param.GENERATE_TOTALITY_AXIOMS(s) &&
                      !Param.IGNORE_QUANTIFIERS(s),
                    options, to, seq)
                }
                
                new ParallelFileProver(reader,
                                       Param.TIMEOUT(settings),
                                       true,
                                       userDefStoppingCond,
                                       strategies,
                                       3)
  
              } else {
                new IntelliFileProver(reader(),
                                      Param.TIMEOUT(settings),
                                      true,
                                      userDefStoppingCond,
                                      baseSettings)
              }



            Console.withOut(Console.err) {
              println
            }

            printResult(prover.result, settings2, lastFilename)
            
            val timeAfter = System.currentTimeMillis
            
            Console.withOut(Console.err) {
              println
              if (Param.LOGO(settings))
                println("" + (timeAfter - timeBefore) + "ms")
            }
            
/*
            prover match {
              case prover : AbstractFileProver => {
                printSMT(prover, name, settings)
                printTPTP(prover, name, settings)
              }
              case _ => // nothing
            }
*/

                   
          Console.err.println
            Console.err.println(ap.util.Timer)
            Console.err.println("ccu.Timer:")
            Console.err.println(ccu.Timer)
            ap.util.Timer.reset
            
            Some(prover.result)
          } catch {
      case _ : StackOverflowError => {
        format match {
          case Param.InputFormat.SMTLIB => {
            println("unknown")
            Console.err.println("Stack overflow, giving up")
          }
          case Param.InputFormat.TPTP => {
            println("% SZS status GaveUp for " + lastFilename)
            Console.err.println("Stack overflow, giving up")
          }
          case _ =>
            println("Stack overflow, giving up")
        }
        // let's hope that everything is still in a valid state
        None
      }
      case _ : OutOfMemoryError => {
        format match {
          case Param.InputFormat.SMTLIB => {
            println("unknown")
            Console.err.println("Out of memory, giving up")
          }
          case Param.InputFormat.TPTP => {
            println("% SZS status GaveUp for " + lastFilename)
            Console.err.println("Out of memory, giving up")
          }
          case _ =>
            println("Out of memory, giving up")
        }
        System.gc
        // let's hope that everything is still in a valid state
        None
      }
      case e : Throwable => {
        format match {
          case Param.InputFormat.SMTLIB => {
            println("error")
            Console.err.println(e.getMessage) 
          }
          case Param.InputFormat.TPTP => {
            e match {
              case _ : GaveUpException =>
                println("% SZS status GaveUp for " + lastFilename)
              case _ =>
                println("% SZS status Error for " + lastFilename)
            }
            Console.err.println(e.getMessage) 
          }
          case _ => {
            println("ERROR: " + e.getMessage)
          }
        }
<<<<<<< HEAD
        e.printStackTrace
=======
         e.printStackTrace
>>>>>>> 71d4c0ce
        None
      }
    }
  }

  //////////////////////////////////////////////////////////////////////////////
  
  def proveMultiSMT(settings : GlobalSettings,
                    input : java.io.BufferedReader,
                    userDefStoppingCond : => Boolean) = try {
    val assertions = Param.ASSERTIONS(settings)
    Debug.enableAllAssertions(assertions)
    SimpleAPI.withProver(enableAssert = assertions,
                         sanitiseNames = false,
                         genTotalityAxioms = 
                           Param.GENERATE_TOTALITY_AXIOMS(settings)) { p =>
      val parser = SMTParser2InputAbsy(settings.toParserSettings, p)
      parser.processIncrementally(input,
                                  Param.TIMEOUT(settings),
                                  Param.TIMEOUT_PER(settings),
                                  userDefStoppingCond)
    }

/*
    implicit val format = Param.InputFormat.SMTLIB
    val interface = new IncrementalSMTLIBInterface {
      protected def solve(input : String) : Option[Prover.Result] = {
        Console.err.println("Checking satisfiability ...")
        proveProblem(settings,
                     "SMT-LIB 2 input",
                     () => new java.io.StringReader(input),
                     userDefStoppingCond)
      }
    }
    interface.readInputs(input, settings)
*/
  } catch {
      case _ : StackOverflowError => {
        println("unknown")
        Console.err.println("Stack overflow, giving up")
      }
      case _ : OutOfMemoryError => {
        println("unknown")
        Console.err.println("Out of memory, giving up")
        System.gc
      }
      case e : Throwable => {
        println("error")
	Console.err.println(e.getMessage)
         e.printStackTrace
      }
  }
  
  def proveProblems(settings : GlobalSettings,
                    name : String,
                    input : () => java.io.BufferedReader,
                    userDefStoppingCond : => Boolean)
                   (implicit format : Param.InputFormat.Value) = {
    Console.err.println("Loading " + name + " ...")
    format match {
      case Param.InputFormat.SMTLIB if (Param.INCREMENTAL(settings)) =>
        proveMultiSMT(settings, input(), userDefStoppingCond)
      case _ => {
        proveProblem(settings, name, input, userDefStoppingCond)
      }
    }
  }
  
  //////////////////////////////////////////////////////////////////////////////
  
  def printResult(res : Prover.Result,
                  settings : GlobalSettings,
                  lastFilename : String)
                 (implicit format : Param.InputFormat.Value) = format match {
    case Param.InputFormat.SMTLIB => res match {
              case Prover.Proof(tree) => {
                println("unsat")
                if (Param.PRINT_TREE(settings)) Console.withOut(Console.err) {
                  println
                  println("Proof tree:")
                  println(tree)
                }
              }
              case Prover.ProofWithModel(tree, model) => {
                println("unsat")
                if (Param.PRINT_TREE(settings)) Console.withOut(Console.err) {
                  println
                  println("Proof tree:")
                  println(tree)
                }
              }
              case Prover.NoProof(_) =>  {
                println("unknown")
              }
              case Prover.Invalid(_) =>  {
                println("sat")
              }
              case Prover.CounterModel(model) =>  {
                println("sat")
                Console.withOut(Console.err) {
                  println
                  println("Model:")
                  printFormula(model)
                }
              }
              case Prover.MaybeCounterModel(model) =>  {
                println("unknown")
                Console.withOut(Console.err) {
                  println
                  println("Possible model:")
                  printFormula(model)
                }
              }
              case Prover.NoCounterModel =>  {
                println("unsat")
              }
              case Prover.NoCounterModelCert(cert) =>  {
                println("unsat")
                printDOTCertificate(cert, settings)
              }
              case Prover.NoCounterModelCertInter(cert, inters) => {
                println("unsat")
                printDOTCertificate(cert, settings)
                Console.err.println
                Console.err.println("Interpolants:")
                for (i <- inters) printFormula(i)
              }
              case Prover.Model(model) =>  {
                println("unsat")
              }
              case Prover.NoModel =>  {
                println("sat")
              }
              case Prover.TimeoutProof(tree) =>  {
                println("unknown")
                Console.err.println("Cancelled or timeout")
                if (Param.PRINT_TREE(settings)) Console.withOut(Console.err) {
                  println
                  println("Proof tree:")
                  println(tree)
                }
              }
              case Prover.TimeoutModel | Prover.TimeoutCounterModel =>  {
                println("unknown")
                Console.err.println("Cancelled or timeout")
              }
    }

    case Param.InputFormat.TPTP | Param.InputFormat.Princess => {
            val fileProperties = Param.FILE_PROPERTIES(settings)
            res match {
              case Prover.Proof(tree) => {
//                println("VALID")
/*
                if (!tree.closingConstraint.isTrue ||
                    Param.MOST_GENERAL_CONSTRAINT(settings)) {
                  println
                  println("Under the " +
                          (if (Param.MOST_GENERAL_CONSTRAINT(settings))
                             "most-general "
                           else
                             "") + "constraint:")
                  printFormula(tree.closingConstraint)
                }
*/
//                Console.err.println("Number of existential constants: " +
//                                    existentialConstantNum(tree))
                if (Param.PRINT_TREE(settings)) {
                  println
                  println("Proof tree:")
                  println(tree)
                }
                
                println("% SZS status " + fileProperties.positiveResult + " for " + lastFilename)
              }
              case Prover.ProofWithModel(tree, model) => {
//                println("VALID")
/*
                if (!tree.closingConstraint.isTrue ||
                    Param.MOST_GENERAL_CONSTRAINT(settings)) {
                  println
                  println("Under the " +
                          (if (Param.MOST_GENERAL_CONSTRAINT(settings))
                             "most-general "
                           else
                             "") + "constraint:")
                  printFormula(tree.closingConstraint)
                }
*/
//                Console.err.println("Number of existential constants: " +
//                                    existentialConstantNum(tree))
/*
                model match {
                  case IBoolLit(true) => // nothing
                  case _ if ({
                               val c = tree.closingConstraint
                               c.arithConj.positiveEqs.size == c.size
                              }) => // nothing
                  case _ => {
                    println
                    println("Concrete witness:")
                    printFormula(model)
                  }
                }
*/
                if (Param.PRINT_TREE(settings)) {
                  println
                  println("Proof tree:")
                  println(tree)
                }
                
                println("% SZS status " + fileProperties.positiveResult + " for " + lastFilename)
              }
              case Prover.NoProof(tree) => {
                Console.err.println("UNKNOWN")
//                Console.err.println("Number of existential constants: " +
//                                    existentialConstantNum(tree))
                if (Param.MOST_GENERAL_CONSTRAINT(settings)) {
                  println
                  println("Most-general constraint:")
                  println("false")
                }
                if (Param.PRINT_TREE(settings)) {
                  println
                  println("Proof tree:")
                  println(tree)
                }
                
                println("% SZS status GaveUp for " + lastFilename)
              }
              case Prover.Invalid(tree) => {
                Console.err.println("No proof found")
//                Console.err.println("Number of existential constants: " +
//                                    existentialConstantNum(tree))
                if (Param.MOST_GENERAL_CONSTRAINT(settings)) {
                  println
                  println("Most-general constraint:")
                  println("false")
                }
                println("% SZS status " + fileProperties.negativeResult + " for " + lastFilename)
              }
              case Prover.CounterModel(model) =>  {
                Console.withOut(Console.err) {
                  println("Formula is invalid, found a countermodel:")
                  printFormula(model)
                }
                if (Param.MOST_GENERAL_CONSTRAINT(settings)) {
                  println
                  println("Most-general constraint:")
                  println("false")
                }
                
                println("% SZS status " + fileProperties.negativeResult + " for " + lastFilename)
              }
              case Prover.MaybeCounterModel(model) =>  {
                println("UNKNOWN")
                model match {
                  case IBoolLit(true) => // nothing
                  case _ => {
                    println
                    println("Possible countermodel:")
                    printFormula(model)
                  }
                }
                if (Param.MOST_GENERAL_CONSTRAINT(settings)) {
                  println
                  println("Most-general constraint:")
                  println("false")
                }
              }
              case Prover.NoCounterModel =>  {
                Console.err.println("No countermodel exists, formula is valid")
                if (Param.MOST_GENERAL_CONSTRAINT(settings)) {
                  println
                  println("Most-general constraint:")
                  println("true")
                }
                
                println("% SZS status " + fileProperties.positiveResult + " for " + lastFilename)
              }
              case Prover.NoCounterModelCert(cert) =>  {
                Console.err.println("No countermodel exists, formula is valid")
                if (Param.MOST_GENERAL_CONSTRAINT(settings)) {
                  println
                  println("Most-general constraint:")
                  println("true")
                }
                Console.withOut(Console.err) {
                  println
                  println("Certificate: " + cert)
                  println("Assumed formulae: " + cert.assumedFormulas)
                  print("Constraint: ")
                  printFormula(cert.closingConstraint)
                }
                
                printDOTCertificate(cert, settings)

                println("% SZS status " + fileProperties.positiveResult + " for " + lastFilename)
              }
              case Prover.NoCounterModelCertInter(cert, inters) => {
                Console.err.println("No countermodel exists, formula is valid")
                if (Param.MOST_GENERAL_CONSTRAINT(settings)) {
                  println
                  println("Most-general constraint:")
                  println("true")
                }
//                println
//                println("Certificate: " + cert)
//                println("Assumed formulae: " + cert.assumedFormulas)
//                println("Constraint: " + cert.closingConstraint)
                Console.withOut(Console.err) {
                  println
                  println("Interpolants:")
                  for (i <- inters) printFormula(i)
                }

                printDOTCertificate(cert, settings)
                
                println("% SZS status " + fileProperties.positiveResult + " for " + lastFilename)
              }
              case Prover.Model(model) =>  {
                Console.withOut(Console.err) {
                  println("Formula is valid, satisfying assignment for the existential constants is:")
                  printFormula(model)
                }
                println("% SZS status " + fileProperties.positiveResult + " for " + lastFilename)
              }
              case Prover.NoModel =>  {
                Console.err.println("No satisfying assignment for the existential constants exists, formula is invalid")
                println("% SZS status " + fileProperties.negativeResult + " for " + lastFilename)
              }
              case Prover.TimeoutProof(tree) =>  {
                Console.err.println("Cancelled or timeout")
//                Console.err.println("Number of existential constants: " +
//                                    existentialConstantNum(tree))
                if (Param.MOST_GENERAL_CONSTRAINT(settings)) {
                  println
                  println("Current constraint:")
                  Timeout.withTimeoutMillis(1000) {
                    printFormula(tree.closingConstraint)
                  }{
                    println("(timeout)")
                  }
                }
                if (Param.PRINT_TREE(settings)) {
                  println
                  println("Proof tree:")
                  println(tree)
                }
                println("% SZS status Timeout for " + lastFilename)
              }
              case Prover.TimeoutModel | Prover.TimeoutCounterModel =>  {
                Console.err.println("Cancelled or timeout")
                if (Param.MOST_GENERAL_CONSTRAINT(settings)) {
                  println
                  println("Current constraint:")
                  println("false")
                }
                println("% SZS status Timeout for " + lastFilename)
              }
            }
          }
  }
  
  //////////////////////////////////////////////////////////////////////////////
  
  def main(args: Array[String]) : Unit = doMain(args, false)
  
  def doMain(args: Array[String],
             userDefStoppingCond : => Boolean) : Unit = {
    val (settings, inputs) =
      try {
            GlobalSettings.fromArguments(args, GlobalSettings.DEFAULT)
          } catch {
      case e : Throwable => {
        Console.withOut(Console.err) {
          printGreeting
          println
        }
        println(e.getMessage)
        println
        printUsage
        return
      }
    }

    if (Param.VERSION(settings)) {
      println(version)
      return
    }
          
    if (Param.QUIET(settings))
      Console setErr NullStream
          
    if (Param.LOGO(settings)) Console.withOut(Console.err) {
      printGreeting
      println
    }

    if (inputs.isEmpty && !Param.STDIN(settings)) {
      Console.err.println("No inputs given, exiting")
      return
    }

    for (filename <- inputs) try {
      implicit val format = determineInputFormat(filename, settings)
      proveProblems(settings,
                    filename,
                    () => new java.io.BufferedReader (
                            new java.io.FileReader(new java.io.File (filename))),
                    userDefStoppingCond)
    } catch {
      case e : Throwable => {
        println("ERROR: " + e.getMessage)
//        e.printStackTrace
      }
    }

    if (Param.STDIN(settings)) {
      Console.err.println("Reading SMT-LIB 2 input from stdin ...")
      proveMultiSMT(settings, Console.in, userDefStoppingCond)
    }
  }

  object NullStream extends java.io.OutputStream {
    def write(b : Int) = {}
  }

}<|MERGE_RESOLUTION|>--- conflicted
+++ resolved
@@ -35,13 +35,9 @@
 
 object CmdlMain {
 
-<<<<<<< HEAD
   class GaveUpException(_msg : String) extends Exception(_msg)
 
   val version = "ccu development version"
-=======
-  val version = "build 2015-06-04"
->>>>>>> 71d4c0ce
 
   def printGreeting = {
     println("________       _____")                                 
@@ -53,7 +49,7 @@
     println("A Theorem Prover for First-Order Logic modulo Linear Integer Arithmetic")
     println("(" + version + ")")
     println
-    println("(c) Philipp Rümmer, 2009-2014")
+    println("(c) Philipp Rümmer, 2009-2015")
     println("(contributions by Peter Backeman, Angelo Brillout, Peter Baumgartner)")
     println("Free software under GNU Lesser General Public License (LGPL).")
     println("Bug reports to ph_r@gmx.net")
@@ -97,15 +93,19 @@
     println(" [+-]posUnitResolution     Resolution of clauses with literals in   (default: +)")
     println("                           the antecedent")
     println(" -resolutionMethod=val     Method for positive unit resolution")
-    println("                             normal: ...                             (default)")
-    println("                             nonUnifying: ...                        (default)")
-    println(" -CCU=val                  ...")
-    println("                             table: ...                             (default)")
-    println("                             lazy: ...")
+    println("                             normal:                              (default)")
+    println("                             nonUnifying: do not unify variables")
+    println(" -CCU=val                  Method for bounded rigid E-unification")
+    println("                             table                                (default)")
+    println("                             lazy")
     println(" -generateTriggers=val     Automatically choose triggers for quant. formulae")
     println("                             none:  not at all")
     println("                             total: for all total functions         (default)")
     println("                             all:   for all functions")
+    println("                             complete: preserving completeness")
+    println("                               even with -genTotalityAxioms")
+    println("                             completeFrugal: preserving completeness")
+    println("                               even with -genTotalityAxioms")
     println(" -functionGC=val           Garbage-collect function terms")
     println("                             none:  not at all")
     println("                             total: for all total functions         (default)")
@@ -474,11 +474,7 @@
             println("ERROR: " + e.getMessage)
           }
         }
-<<<<<<< HEAD
         e.printStackTrace
-=======
-         e.printStackTrace
->>>>>>> 71d4c0ce
         None
       }
     }
@@ -528,7 +524,7 @@
       case e : Throwable => {
         println("error")
 	Console.err.println(e.getMessage)
-         e.printStackTrace
+//         e.printStackTrace
       }
   }
   
