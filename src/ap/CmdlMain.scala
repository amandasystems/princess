/**
 * This file is part of Princess, a theorem prover for Presburger
 * arithmetic with uninterpreted predicates.
 * <http://www.philipp.ruemmer.org/princess.shtml>
 *
 * Copyright (C) 2009-2015 Philipp Ruemmer <ph_r@gmx.net>
 *
 * Princess is free software: you can redistribute it and/or modify
 * it under the terms of the GNU Lesser General Public License as published by
 * the Free Software Foundation, either version 3 of the License, or
 * (at your option) any later version.
 *
 * Princess is distributed in the hope that it will be useful,
 * but WITHOUT ANY WARRANTY; without even the implied warranty of
 * MERCHANTABILITY or FITNESS FOR A PARTICULAR PURPOSE.  See the
 * GNU Lesser General Public License for more details.
 *
 * You should have received a copy of the GNU Lesser General Public License
 * along with Princess.  If not, see <http://www.gnu.org/licenses/>.
 */

package ap;

import ap.proof.ConstraintSimplifier
import ap.proof.tree.{ProofTree, QuantifiedTree}
import ap.proof.certificates.{Certificate, DotLineariser}
import ap.terfor.conjunctions.{Quantifier, Conjunction}
import ap.parameters.{GlobalSettings, Param}
import ap.parser.{SMTLineariser, TPTPLineariser, PrincessLineariser,
                  IFormula, IExpression,
                  IBinJunctor, IInterpolantSpec, INamedPart, IBoolLit, PartName,
                  Internal2InputAbsy, Simplifier, IncrementalSMTLIBInterface,
                  SMTParser2InputAbsy}
import ap.util.{Debug, Seqs, Timeout}

object CmdlMain {

<<<<<<< HEAD
  class GaveUpException(_msg : String) extends Exception(_msg)

  private val version = "ccu development version"
=======
  val version = "build 2015-04-30"
>>>>>>> ed1fc266

  def printGreeting = {
    println("________       _____")                                 
    println("___  __ \\_________(_)________________________________")
    println("__  /_/ /_  ___/_  /__  __ \\  ___/  _ \\_  ___/_  ___/")
    println("_  ____/_  /   _  / _  / / / /__ /  __/(__  )_(__  )")
    println("/_/     /_/    /_/  /_/ /_/\\___/ \\___//____/ /____/")  
    println
    println("A Theorem Prover for First-Order Logic modulo Linear Integer Arithmetic")
    println("(" + version + ")")
    println
<<<<<<< HEAD
    println("(c) Philipp Rümmer, 2009-2014")
    println("(contributions by Peter Backeman, Angelo Brillout, Peter Baumgartner)")
=======
    println("(c) Philipp Rümmer, 2009-2015")
    println("(contributions by Angelo Brillout, Peter Backeman, Peter Baumgartner)")
>>>>>>> ed1fc266
    println("Free software under GNU Lesser General Public License (LGPL).")
    println("Bug reports to ph_r@gmx.net")
    println
    println("For more information, visit http://www.philipp.ruemmer.org/princess.shtml")
  }
  
  def printUsage = {
    println("Usage: princess <option>* <inputfile>*")
    println
    printOptions
  }
  
  def printOptions = {
    println("Options:")
    println(" [+-]logo                  Print logo and elapsed time              (default: +)")
    println(" [+-]version               Print version and exit                   (default: -)")
    println(" [+-]quiet                 Suppress all output to stderr            (default: -)")
    println(" [+-]printTree             Output the constructed proof tree        (default: -)")
    println(" -inputFormat=val          Specify format of problem file:       (default: auto)")
    println("                             auto, pri, smtlib, tptp")
    println(" [+-]stdin                 Read SMT-LIB 2 problems from stdin       (default: -)")
    println(" [+-]incremental           Incremental SMT-LIB 2 interpreter        (default: -)")
    println("                             (+incremental implies -genTotalityAxioms)")
    println(" -printSMT=filename        Output the problem in SMT-LIB format    (default: \"\")")
    println(" -printTPTP=filename       Output the problem in TPTP format       (default: \"\")")
    println(" -printDOT=filename        Output the proof in GraphViz format     (default: \"\")")
    println(" [+-]assert                Enable runtime assertions                (default: -)")
    println(" -timeout=val              Set a timeout in milliseconds        (default: infty)")
    println(" -timeoutPer=val           Set a timeout per SMT-LIB query (ms) (default: infty)")
    println(" [+-]multiStrategy         Use a portfolio of different strategies  (default: -)")
    println(" -simplifyConstraints=val  How to simplify constraints:")
    println("                             none:   not at all")
    println("                             fair:   fair construction of a proof")
    println("                             lemmas: proof construction with lemmas (default)")
    println(" [+-]traceConstraintSimplifier  Show constraint simplifications     (default: -)")
    println(" [+-]mostGeneralConstraint Derive the most general constraint for this problem")
    println("                           (quantifier elimination for PA formulae) (default: -)")
    println(" [+-]dnfConstraints        Turn ground constraints into DNF         (default: +)")
    println(" -clausifier=val           Choose the clausifier (none, simple)  (default: none)")
    println(" [+-]posUnitResolution     Resolution of clauses with literals in   (default: +)")
    println("                           the antecedent")
    println(" -resolutionMethod=val     Method for positive unit resolution")
    println("                             normal: ...                             (default)")
    println("                             nonUnifying: ...                        (default)")
    println(" -CCU=val                  ...")
    println("                             table: ...                             (default)")
    println("                             lazy: ...")
    println(" -generateTriggers=val     Automatically choose triggers for quant. formulae")
    println("                             none:  not at all")
    println("                             total: for all total functions         (default)")
    println("                             all:   for all functions")
    println(" -functionGC=val           Garbage-collect function terms")
    println("                             none:  not at all")
    println("                             total: for all total functions         (default)")
    println("                             all:   for all functions")
    println(" [+-]tightFunctionScopes   Keep function application defs. local    (default: +)")
    println(" [+-]genTotalityAxioms     Generate totality axioms for functions   (default: +)")
    println(" [+-]boolFunsAsPreds       In smtlib and tptp, encode               (default: -)")
    println("                           boolean functions as predicates")
    println(" -mulProcedure=val         Handling of nonlinear integer formulae")
    println("                             bitShift: shift-and-add axiom")
    println("                             native:   built-in theory solver       (default)")
    println(" -constructProofs=val      Extract proofs")
    println("                             never")
    println("                             ifInterpolating: if \\interpolant occurs (default)")
    println("                             always")
    println(" [+-]simplifyProofs        Simplify extracted proofs                (default: +)")
    println(" [+-]elimInterpolantQuants Eliminate quantifiers from interpolants  (default: +)")
  }

  //////////////////////////////////////////////////////////////////////////////
  
  private def printSMT(prover : AbstractFileProver,
                       filename : String, settings : GlobalSettings) =
    if (Param.PRINT_SMT_FILE(settings) != "") {
      println
      
      def linearise : Unit = {
        import IExpression._
        val formulas = prover.interpolantSpecs match {
          case List() =>
            for (f <- prover.inputFormulas) yield removePartName(f)
          case IInterpolantSpec(left, right) :: _ => {
            def formula(name : PartName) =
              removePartName(prover.inputFormulas.find({
                               case INamedPart(`name`, _) => true
                               case _ => false
                             }).getOrElse(false))
              
            val common = formula(PartName.NO_NAME)
            
            // extract the order of formula parts from the first
            // interpolant specification; this does not quite do the right
            // thing for the axioms of uninterpreted functions, but should
            // work otherwise
            for (part <- left ++ right) yield (common ||| formula(part))
          }
        }

        SMTLineariser(formulas, prover.signature, filename)
      }
      
      if (Param.PRINT_SMT_FILE(settings) != "-") {
        println("Saving in SMT format to " +
                Param.PRINT_SMT_FILE(settings) + " ...")
        val out = new java.io.FileOutputStream(Param.PRINT_SMT_FILE(settings))
        Console.withOut(out) { linearise }
        out.close
      } else {
        linearise
      }
    }
  
  private def printTPTP(prover : AbstractFileProver,
                        filename : String, settings : GlobalSettings) =
    if (Param.PRINT_TPTP_FILE(settings) != "") {
      println
      
      def linearise : Unit = {
        import IExpression._
        TPTPLineariser(prover.originalInputFormula, filename)
      }
      
      if (Param.PRINT_TPTP_FILE(settings) != "-") {
        println("Saving in TPTP format to " +
                Param.PRINT_TPTP_FILE(settings) + " ...")
        val out = new java.io.FileOutputStream(Param.PRINT_TPTP_FILE(settings))
        Console.withOut(out) { linearise }
        out.close
      } else {
        linearise
      }
    }
  
  //////////////////////////////////////////////////////////////////////////////

  private def printDOTCertificate(cert : Certificate, settings : GlobalSettings) =
    if (Param.PRINT_DOT_CERTIFICATE_FILE(settings) != "") {
      println
      
      if (Param.PRINT_DOT_CERTIFICATE_FILE(settings) != "-") {
        println("Saving certificate in GraphViz format to " +
                Param.PRINT_DOT_CERTIFICATE_FILE(settings) + " ...")
        val out =
          new java.io.FileOutputStream(Param.PRINT_DOT_CERTIFICATE_FILE(settings))
        Console.withOut(out) { DotLineariser(cert) }
        out.close
      } else {
        DotLineariser(cert)
      }
    }
  
  private def determineInputFormat(filename : String,
                                   settings : GlobalSettings)
                                  : Param.InputFormat.Value =
    Param.INPUT_FORMAT(settings) match {
      case Param.InputFormat.Auto =>
        // try to guess the file type from the extension
        if (filename endsWith ".pri")
          Param.InputFormat.Princess
        else if (filename endsWith ".smt2")
          Param.InputFormat.SMTLIB
        else if (filename endsWith ".p")
          Param.InputFormat.TPTP
        else
          throw new Exception ("could not figure out the input format (recognised types: .pri, .smt2, .p)")
      case f => f
  }
  
  private def printFormula(f : IFormula)
                          (implicit format : Param.InputFormat.Value) : Unit =
    format match {
      case Param.InputFormat.SMTLIB => {
        SMTLineariser(f)
        println
      }
      case _ => {
        PrincessLineariser printExpression f
        println
      }
    }
  
  private def printFormula(c : Conjunction)
                          (implicit format : Param.InputFormat.Value) : Unit =
    printFormula((new Simplifier)(Internal2InputAbsy(c)))
  
  private def existentialConstantNum(p : ProofTree) : Int = p match {
    case QuantifiedTree(Quantifier.EX, consts, subtree) =>
      existentialConstantNum(subtree) + consts.size
    case t =>
      (for (st <- t.subtrees.iterator) yield existentialConstantNum(st)).sum
  }

  //////////////////////////////////////////////////////////////////////////////
  
  def toSetting(str : String, baseSettings : GlobalSettings) = {
    var s = baseSettings
    s = Param.TRIGGERS_IN_CONJECTURE.set(s, str(0) == '1')
    s = Param.GENERATE_TOTALITY_AXIOMS.set(s, str(1) match {
          case '0' => false
          case _   => true
        })
    s = Param.TIGHT_FUNCTION_SCOPES.set(s, str(2) == '1')
    s = Param.CLAUSIFIER.set(s,
        if (str(3) == '0')
          Param.ClausifierOptions.Simple
        else
          Param.ClausifierOptions.None)
    s = Param.REVERSE_FUNCTIONALITY_PROPAGATION.set(s, str(4) == '1')
    s = Param.BOOLEAN_FUNCTIONS_AS_PREDICATES.set(s, str(5) == '1')
    s = Param.TRIGGER_STRATEGY.set(s, str(6) match {
      case '0' => Param.TriggerStrategyOptions.AllMaximal
      case '1' => Param.TriggerStrategyOptions.Maximal
      case '2' => Param.TriggerStrategyOptions.AllMinimal
      case '3' => Param.TriggerStrategyOptions.AllMinimalAndEmpty
      case '4' => Param.TriggerStrategyOptions.AllUni
      case '5' => Param.TriggerStrategyOptions.MaximalOutermost
    })
    s = Param.POS_UNIT_RESOLUTION_METHOD.set(s, str(7) match {
      case '0' => Param.PosUnitResolutionMethod.Normal
      case '1' => Param.PosUnitResolutionMethod.NonUnifying
    })
    s
  }
              
  def toOptionList(strategy : String) : String = {
    var s = ""
    s = s + " " + (if (strategy.charAt(0)=='0') "-" else "+") + "triggersInConjecture"
    s = s + " " + (if (strategy.charAt(1)=='0') "-" else "+") + "genTotalityAxioms"
    s = s + " " + (if (strategy.charAt(2)=='0') "-" else "+") + "tightFunctionScopes"
    s = s + " -clausifier=" + (if (strategy.charAt(3)=='0') "simple" else "none")
    s = s + " " + (if (strategy.charAt(4)=='0') "-" else "+") + "reverseFunctionalityPropagation"
    s = s + " " + (if (strategy.charAt(5)=='0') "-" else "+") + "boolFunsAsPreds"
    
    s = s + " -triggerStrategy=" + (
       if(strategy.charAt(6)=='0')
         "allMaximal"
       else if(strategy.charAt(6)=='1')
         "maximal"
       else if(strategy.charAt(6)=='2')
         "allMinimal"
       else if(strategy.charAt(6)=='3')
         "allMinimalAndEmpty"
       else if(strategy.charAt(6)=='4')
         "allUni"
       else
         "maximalOutermost"
    )

    s = s + " -resolutionMethod=" + (if (strategy.charAt(7)=='0') "normal" else "nonUnifying")
    
    s
  }

  //////////////////////////////////////////////////////////////////////////////

  def proveProblem(settings : GlobalSettings,
                   name : String,
                   reader : () => java.io.Reader,
                   userDefStoppingCond : => Boolean)
                  (implicit format : Param.InputFormat.Value) : Option[Prover.Result] = {
    Debug.enableAllAssertions(Param.ASSERTIONS(settings))

    var lastFilename : String = ""
    val fileProperties = new Param.FileProperties

    val settings2 = Param.INPUT_FORMAT.set(
                    Param.FILE_PROPERTIES.set(settings,
                                           fileProperties), format)

    try {
            val timeBefore = System.currentTimeMillis

            lastFilename = (name split "/").last stripSuffix ".p"
            fileProperties.conjectureNum = -1
            
            var rawStrategies =
List(
("10100151",1000,400),
("10011041",1000,600),
("10000010",36000,2000),
("00101111",44000,200),
("11100130",3000,1000),
("10100040",17000,17000),
("11101100",9000,9000),
("10011001",35000,8000),
("01000121",26000,26000),
("00100051",26000,25000),
("10011100",14000,200),
("01001110",25000,18000),
("11010020",6000,6000),
("01100100",9000,600),
("10101011",1000,200),
("11000101",14000,14000),
("00011010",30000,4000),
("01100020",36000,3000),
("10000121",37000,16000),
("01011111",22000,8000)
)

              val baseSettings =
                Param.CLAUSIFIER_TIMEOUT.set(settings2,
                                             50000 min Param.TIMEOUT(settings2))

              val prover = if (Param.MULTI_STRATEGY(settings)) {
                import ParallelFileProver._
                
                val strategies = for ((str, to, seq) <- rawStrategies) yield {
                  val s = Param.CLAUSIFIER_TIMEOUT.set(toSetting(str, baseSettings),
                                                       to min 50000)
                  val options = toOptionList(str)
                  Configuration(s,
                    Param.GENERATE_TOTALITY_AXIOMS(s),
                    options, to, seq)
                }
                
                new ParallelFileProver(reader,
                                       Param.TIMEOUT(settings),
                                       true,
                                       userDefStoppingCond,
                                       strategies,
                                       3)
  
              } else {
                new IntelliFileProver(reader(),
                                      Param.TIMEOUT(settings),
                                      true,
                                      userDefStoppingCond,
                                      baseSettings)
              }



            Console.withOut(Console.err) {
              println
            }

            printResult(prover.result, settings2, lastFilename)
            
            val timeAfter = System.currentTimeMillis
            
            Console.withOut(Console.err) {
              println
              if (Param.LOGO(settings))
                println("" + (timeAfter - timeBefore) + "ms")
            }
            
/*
            prover match {
              case prover : AbstractFileProver => {
                printSMT(prover, name, settings)
                printTPTP(prover, name, settings)
              }
              case _ => // nothing
            }
*/

                   
           Console.err.println
            Console.err.println(ap.util.Timer)
            Console.err.println(ccu.Timer)
            ap.util.Timer.reset
            
            Some(prover.result)
          } catch {
<<<<<<< HEAD
      case _ : StackOverflowError => Console.withOut(Console.err) {
        format match {
          case Param.InputFormat.SMTLIB => {
            println("unknown")
            Console.err.println("Stack overflow, giving up")
          }
          case Param.InputFormat.TPTP => {
            println("% SZS status GaveUp for " + lastFilename)
            Console.err.println("Stack overflow, giving up")
          }
          case _ =>
            println("Stack overflow, giving up")
        }
        // let's hope that everything is still in a valid state
        None
      }
      case _ : OutOfMemoryError => Console.withOut(Console.err) {
        format match {
          case Param.InputFormat.SMTLIB => {
            println("unknown")
            Console.err.println("Out of memory, giving up")
          }
          case Param.InputFormat.TPTP => {
            println("% SZS status GaveUp for " + lastFilename)
            Console.err.println("Out of memory, giving up")
          }
          case _ =>
            println("Out of memory, giving up")
        }
=======
      case _ : StackOverflowError => {
        if (format == Param.InputFormat.SMTLIB)
          println("unknown")
        Console.err.println("Stack overflow, giving up")
        // let's hope that everything is still in a valid state
        None
      }
      case _ : OutOfMemoryError => {
        if (format == Param.InputFormat.SMTLIB)
          println("unknown")
        Console.err.println("Out of memory, giving up")
>>>>>>> ed1fc266
        System.gc
        // let's hope that everything is still in a valid state
        None
      }
      case e : Throwable => {
        format match {
          case Param.InputFormat.SMTLIB => {
            println("error")
            Console.err.println(e.getMessage) 
          }
          case Param.InputFormat.TPTP => {
            e match {
              case _ : GaveUpException =>
                println("% SZS status GaveUp for " + lastFilename)
              case _ =>
                println("% SZS status Error for " + lastFilename)
            }
            Console.err.println(e.getMessage) 
          }
          case _ => {
            println("ERROR: " + e.getMessage)
          }
        }
        e.printStackTrace
        None
      }
    }
  }

  //////////////////////////////////////////////////////////////////////////////
  
  def proveMultiSMT(settings : GlobalSettings,
                    input : java.io.BufferedReader,
                    userDefStoppingCond : => Boolean) = try {
    val assertions = Param.ASSERTIONS(settings)
    Debug.enableAllAssertions(assertions)
    SimpleAPI.withProver(enableAssert = assertions,
                         sanitiseNames = false,
                         genTotalityAxioms = 
                           Param.GENERATE_TOTALITY_AXIOMS(settings)) { p =>
      val parser = SMTParser2InputAbsy(settings.toParserSettings, p)
      parser.processIncrementally(input,
                                  Param.TIMEOUT(settings),
                                  Param.TIMEOUT_PER(settings),
                                  userDefStoppingCond)
    }

/*
    implicit val format = Param.InputFormat.SMTLIB
    val interface = new IncrementalSMTLIBInterface {
      protected def solve(input : String) : Option[Prover.Result] = {
        Console.err.println("Checking satisfiability ...")
        proveProblem(settings,
                     "SMT-LIB 2 input",
                     () => new java.io.StringReader(input),
                     userDefStoppingCond)
      }
    }
    interface.readInputs(input, settings)
*/
  } catch {
      case _ : StackOverflowError => {
        println("unknown")
        Console.err.println("Stack overflow, giving up")
      }
      case _ : OutOfMemoryError => {
        println("unknown")
        Console.err.println("Out of memory, giving up")
        System.gc
      }
      case e : Throwable => {
        println("error")
	Console.err.println(e.getMessage)
//         e.printStackTrace
      }
  }
  
  def proveProblems(settings : GlobalSettings,
                    name : String,
                    input : () => java.io.BufferedReader,
                    userDefStoppingCond : => Boolean)
                   (implicit format : Param.InputFormat.Value) = {
    Console.err.println("Loading " + name + " ...")
    format match {
      case Param.InputFormat.SMTLIB if (Param.INCREMENTAL(settings)) =>
        proveMultiSMT(settings, input(), userDefStoppingCond)
      case _ => {
        proveProblem(settings, name, input, userDefStoppingCond)
      }
    }
  }
  
  //////////////////////////////////////////////////////////////////////////////
  
  def printResult(res : Prover.Result,
                  settings : GlobalSettings,
                  lastFilename : String)
                 (implicit format : Param.InputFormat.Value) = format match {
    case Param.InputFormat.SMTLIB => res match {
              case Prover.Proof(tree) => {
                println("unsat")
                if (Param.PRINT_TREE(settings)) Console.withOut(Console.err) {
                  println
                  println("Proof tree:")
                  println(tree)
                }
              }
              case Prover.ProofWithModel(tree, model) => {
                println("unsat")
                if (Param.PRINT_TREE(settings)) Console.withOut(Console.err) {
                  println
                  println("Proof tree:")
                  println(tree)
                }
              }
              case Prover.NoProof(_) =>  {
                println("unknown")
              }
              case Prover.Invalid(_) =>  {
                println("sat")
              }
              case Prover.CounterModel(model) =>  {
                println("sat")
                Console.withOut(Console.err) {
                  println
                  println("Model:")
                  printFormula(model)
                }
              }
              case Prover.MaybeCounterModel(model) =>  {
                println("unknown")
                Console.withOut(Console.err) {
                  println
                  println("Possible model:")
                  printFormula(model)
                }
              }
              case Prover.NoCounterModel =>  {
                println("unsat")
              }
              case Prover.NoCounterModelCert(cert) =>  {
                println("unsat")
                printDOTCertificate(cert, settings)
              }
              case Prover.NoCounterModelCertInter(cert, inters) => {
                println("unsat")
                printDOTCertificate(cert, settings)
                Console.err.println
                Console.err.println("Interpolants:")
                for (i <- inters) printFormula(i)
              }
              case Prover.Model(model) =>  {
                println("unsat")
              }
              case Prover.NoModel =>  {
                println("sat")
              }
              case Prover.TimeoutProof(tree) =>  {
                println("unknown")
                Console.err.println("Cancelled or timeout")
                if (Param.PRINT_TREE(settings)) Console.withOut(Console.err) {
                  println
                  println("Proof tree:")
                  println(tree)
                }
              }
              case Prover.TimeoutModel | Prover.TimeoutCounterModel =>  {
                println("unknown")
                Console.err.println("Cancelled or timeout")
              }
    }

    case Param.InputFormat.TPTP | Param.InputFormat.Princess => {
            val fileProperties = Param.FILE_PROPERTIES(settings)
            res match {
              case Prover.Proof(tree) => {
//                println("VALID")
/*
                if (!tree.closingConstraint.isTrue ||
                    Param.MOST_GENERAL_CONSTRAINT(settings)) {
                  println
                  println("Under the " +
                          (if (Param.MOST_GENERAL_CONSTRAINT(settings))
                             "most-general "
                           else
                             "") + "constraint:")
                  printFormula(tree.closingConstraint)
                }
*/
//                Console.err.println("Number of existential constants: " +
//                                    existentialConstantNum(tree))
                if (Param.PRINT_TREE(settings)) {
                  println
                  println("Proof tree:")
                  println(tree)
                }
                
                println("% SZS status " + fileProperties.positiveResult + " for " + lastFilename)
              }
              case Prover.ProofWithModel(tree, model) => {
//                println("VALID")
/*
                if (!tree.closingConstraint.isTrue ||
                    Param.MOST_GENERAL_CONSTRAINT(settings)) {
                  println
                  println("Under the " +
                          (if (Param.MOST_GENERAL_CONSTRAINT(settings))
                             "most-general "
                           else
                             "") + "constraint:")
                  printFormula(tree.closingConstraint)
                }
*/
//                Console.err.println("Number of existential constants: " +
//                                    existentialConstantNum(tree))
/*
                model match {
                  case IBoolLit(true) => // nothing
                  case _ if ({
                               val c = tree.closingConstraint
                               c.arithConj.positiveEqs.size == c.size
                              }) => // nothing
                  case _ => {
                    println
                    println("Concrete witness:")
                    printFormula(model)
                  }
                }
*/
                if (Param.PRINT_TREE(settings)) {
                  println
                  println("Proof tree:")
                  println(tree)
                }
                
                println("% SZS status " + fileProperties.positiveResult + " for " + lastFilename)
              }
              case Prover.NoProof(tree) => {
                Console.err.println("UNKNOWN")
//                Console.err.println("Number of existential constants: " +
//                                    existentialConstantNum(tree))
                if (Param.MOST_GENERAL_CONSTRAINT(settings)) {
                  println
                  println("Most-general constraint:")
                  println("false")
                }
                if (Param.PRINT_TREE(settings)) {
                  println
                  println("Proof tree:")
                  println(tree)
                }
                
                println("% SZS status GaveUp for " + lastFilename)
              }
              case Prover.Invalid(tree) => {
                Console.err.println("No proof found")
//                Console.err.println("Number of existential constants: " +
//                                    existentialConstantNum(tree))
                if (Param.MOST_GENERAL_CONSTRAINT(settings)) {
                  println
                  println("Most-general constraint:")
                  println("false")
                }
                println("% SZS status " + fileProperties.negativeResult + " for " + lastFilename)
              }
              case Prover.CounterModel(model) =>  {
                Console.withOut(Console.err) {
                  println("Formula is invalid, found a countermodel:")
                  printFormula(model)
                }
                if (Param.MOST_GENERAL_CONSTRAINT(settings)) {
                  println
                  println("Most-general constraint:")
                  println("false")
                }
                
                println("% SZS status " + fileProperties.negativeResult + " for " + lastFilename)
              }
              case Prover.MaybeCounterModel(model) =>  {
                println("UNKNOWN")
                model match {
                  case IBoolLit(true) => // nothing
                  case _ => {
                    println
                    println("Possible countermodel:")
                    printFormula(model)
                  }
                }
                if (Param.MOST_GENERAL_CONSTRAINT(settings)) {
                  println
                  println("Most-general constraint:")
                  println("false")
                }
              }
              case Prover.NoCounterModel =>  {
                Console.err.println("No countermodel exists, formula is valid")
                if (Param.MOST_GENERAL_CONSTRAINT(settings)) {
                  println
                  println("Most-general constraint:")
                  println("true")
                }
                
                println("% SZS status " + fileProperties.positiveResult + " for " + lastFilename)
              }
              case Prover.NoCounterModelCert(cert) =>  {
                Console.err.println("No countermodel exists, formula is valid")
                if (Param.MOST_GENERAL_CONSTRAINT(settings)) {
                  println
                  println("Most-general constraint:")
                  println("true")
                }
                Console.withOut(Console.err) {
                  println
                  println("Certificate: " + cert)
                  println("Assumed formulae: " + cert.assumedFormulas)
                  print("Constraint: ")
                  printFormula(cert.closingConstraint)
                }
                
                printDOTCertificate(cert, settings)

                println("% SZS status " + fileProperties.positiveResult + " for " + lastFilename)
              }
              case Prover.NoCounterModelCertInter(cert, inters) => {
                Console.err.println("No countermodel exists, formula is valid")
                if (Param.MOST_GENERAL_CONSTRAINT(settings)) {
                  println
                  println("Most-general constraint:")
                  println("true")
                }
//                println
//                println("Certificate: " + cert)
//                println("Assumed formulae: " + cert.assumedFormulas)
//                println("Constraint: " + cert.closingConstraint)
                Console.withOut(Console.err) {
                  println
                  println("Interpolants:")
                  for (i <- inters) printFormula(i)
                }

                printDOTCertificate(cert, settings)
                
                println("% SZS status " + fileProperties.positiveResult + " for " + lastFilename)
              }
              case Prover.Model(model) =>  {
                Console.withOut(Console.err) {
                  println("Formula is valid, satisfying assignment for the existential constants is:")
                  printFormula(model)
                }
                println("% SZS status " + fileProperties.positiveResult + " for " + lastFilename)
              }
              case Prover.NoModel =>  {
                Console.err.println("No satisfying assignment for the existential constants exists, formula is invalid")
                println("% SZS status " + fileProperties.negativeResult + " for " + lastFilename)
              }
              case Prover.TimeoutProof(tree) =>  {
                Console.err.println("Cancelled or timeout")
//                Console.err.println("Number of existential constants: " +
//                                    existentialConstantNum(tree))
                if (Param.MOST_GENERAL_CONSTRAINT(settings)) {
                  println
                  println("Current constraint:")
                  Timeout.withTimeoutMillis(1000) {
                    printFormula(tree.closingConstraint)
                  }{
                    println("(timeout)")
                  }
                }
                if (Param.PRINT_TREE(settings)) {
                  println
                  println("Proof tree:")
                  println(tree)
                }
                println("% SZS status Timeout for " + lastFilename)
              }
              case Prover.TimeoutModel | Prover.TimeoutCounterModel =>  {
                Console.err.println("Cancelled or timeout")
                if (Param.MOST_GENERAL_CONSTRAINT(settings)) {
                  println
                  println("Current constraint:")
                  println("false")
                }
                println("% SZS status Timeout for " + lastFilename)
              }
            }
          }
  }
  
  //////////////////////////////////////////////////////////////////////////////
  
  def main(args: Array[String]) : Unit = doMain(args, false)
  
  def doMain(args: Array[String],
             userDefStoppingCond : => Boolean) : Unit = {
    val (settings, inputs) =
      try {
            GlobalSettings.fromArguments(args, GlobalSettings.DEFAULT)
          } catch {
      case e : Throwable => {
        Console.withOut(Console.err) {
          printGreeting
          println
        }
        println(e.getMessage)
        println
        printUsage
        return
      }
    }

    if (Param.VERSION(settings)) {
      println(version)
      return
    }
          
    if (Param.QUIET(settings))
      Console setErr NullStream
          
    if (Param.LOGO(settings)) Console.withOut(Console.err) {
      printGreeting
      println
    }

    if (inputs.isEmpty && !Param.STDIN(settings)) {
      Console.err.println("No inputs given, exiting")
      return
    }

    for (filename <- inputs) try {
      implicit val format = determineInputFormat(filename, settings)
      proveProblems(settings,
                    filename,
                    () => new java.io.BufferedReader (
                            new java.io.FileReader(new java.io.File (filename))),
                    userDefStoppingCond)
    } catch {
      case e : Throwable => {
        println("ERROR: " + e.getMessage)
//        e.printStackTrace
      }
    }

    if (Param.STDIN(settings)) {
      Console.err.println("Reading SMT-LIB 2 input from stdin ...")
      proveMultiSMT(settings, Console.in, userDefStoppingCond)
    }
  }

  object NullStream extends java.io.OutputStream {
    def write(b : Int) = {}
  }

}<|MERGE_RESOLUTION|>--- conflicted
+++ resolved
@@ -35,13 +35,9 @@
 
 object CmdlMain {
 
-<<<<<<< HEAD
   class GaveUpException(_msg : String) extends Exception(_msg)
 
-  private val version = "ccu development version"
-=======
-  val version = "build 2015-04-30"
->>>>>>> ed1fc266
+  val version = "ccu development version"
 
   def printGreeting = {
     println("________       _____")                                 
@@ -53,13 +49,8 @@
     println("A Theorem Prover for First-Order Logic modulo Linear Integer Arithmetic")
     println("(" + version + ")")
     println
-<<<<<<< HEAD
     println("(c) Philipp Rümmer, 2009-2014")
     println("(contributions by Peter Backeman, Angelo Brillout, Peter Baumgartner)")
-=======
-    println("(c) Philipp Rümmer, 2009-2015")
-    println("(contributions by Angelo Brillout, Peter Backeman, Peter Baumgartner)")
->>>>>>> ed1fc266
     println("Free software under GNU Lesser General Public License (LGPL).")
     println("Bug reports to ph_r@gmx.net")
     println
@@ -418,15 +409,14 @@
 */
 
                    
-           Console.err.println
+/*           Console.err.println
             Console.err.println(ap.util.Timer)
             Console.err.println(ccu.Timer)
-            ap.util.Timer.reset
+            ap.util.Timer.reset */
             
             Some(prover.result)
           } catch {
-<<<<<<< HEAD
-      case _ : StackOverflowError => Console.withOut(Console.err) {
+      case _ : StackOverflowError => {
         format match {
           case Param.InputFormat.SMTLIB => {
             println("unknown")
@@ -442,7 +432,7 @@
         // let's hope that everything is still in a valid state
         None
       }
-      case _ : OutOfMemoryError => Console.withOut(Console.err) {
+      case _ : OutOfMemoryError => {
         format match {
           case Param.InputFormat.SMTLIB => {
             println("unknown")
@@ -455,19 +445,6 @@
           case _ =>
             println("Out of memory, giving up")
         }
-=======
-      case _ : StackOverflowError => {
-        if (format == Param.InputFormat.SMTLIB)
-          println("unknown")
-        Console.err.println("Stack overflow, giving up")
-        // let's hope that everything is still in a valid state
-        None
-      }
-      case _ : OutOfMemoryError => {
-        if (format == Param.InputFormat.SMTLIB)
-          println("unknown")
-        Console.err.println("Out of memory, giving up")
->>>>>>> ed1fc266
         System.gc
         // let's hope that everything is still in a valid state
         None
