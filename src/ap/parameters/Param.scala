/**
 * This file is part of Princess, a theorem prover for Presburger
 * arithmetic with uninterpreted predicates.
 * <http://www.philipp.ruemmer.org/princess.shtml>
 *
 * Copyright (C) 2009-2015 Philipp Ruemmer <ph_r@gmx.net>
 *
 * Princess is free software: you can redistribute it and/or modify
 * it under the terms of the GNU Lesser General Public License as published by
 * the Free Software Foundation, either version 3 of the License, or
 * (at your option) any later version.
 *
 * Princess is distributed in the hope that it will be useful,
 * but WITHOUT ANY WARRANTY; without even the implied warranty of
 * MERCHANTABILITY or FITNESS FOR A PARTICULAR PURPOSE.  See the
 * GNU Lesser General Public License for more details.
 *
 * You should have received a copy of the GNU Lesser General Public License
 * along with Princess.  If not, see <http://www.gnu.org/licenses/>.
 */

package ap.parameters;

import ap.terfor.ConstantTerm
import ap.terfor.preds.Predicate
import ap.Signature.PredicateMatchConfig

object Param {
  
  case object VERSION extends Param {
    type Value = Boolean
    val defau : Boolean = false
  }

  case object LOGO extends Param {
    type Value = Boolean
    val defau : Boolean = true
  }

  case object QUIET extends Param {
    type Value = Boolean
    val defau : Boolean = false
  }

  object InputFormat extends Enumeration {
    val Auto, Princess, SMTLIB, TPTP = Value
  }

  case object INPUT_FORMAT extends Param {
    type Value = InputFormat.Value
    val defau : InputFormat.Value = InputFormat.TPTP
  }
  
  case object STDIN extends Param {
    type Value = Boolean
    val defau : Boolean = false
  }
  
  case object INCREMENTAL extends Param {
    type Value = Boolean
    val defau : Boolean = false
  }
  
  case object ASSERTIONS extends Param {
    type Value = Boolean
    val defau : Boolean = false
  }
  
  case object PRINT_TREE extends Param {
    type Value = Boolean
    val defau : Boolean = false
  }

  case object PRINT_SMT_FILE extends Param {
    type Value = String
    val defau : String = ""
  }
  
  case object PRINT_TPTP_FILE extends Param {
    type Value = String
    val defau : String = ""
  }
  
  case object PRINT_DOT_CERTIFICATE_FILE extends Param {
    type Value = String
    val defau : String = ""
  }
  
  object ConstraintSimplifierOptions extends Enumeration {
    val None, Fair, Lemmas = Value
  }
  case object SIMPLIFY_CONSTRAINTS extends Param {
    type Value = ConstraintSimplifierOptions.Value
    val defau : ConstraintSimplifierOptions.Value = ConstraintSimplifierOptions.Lemmas
  }
  
  case object TRACE_CONSTRAINT_SIMPLIFIER extends Param {
    type Value = Boolean
    val defau : Boolean = false
  }
  
  case object MOST_GENERAL_CONSTRAINT extends Param {
    type Value = Boolean
    val defau : Boolean = false
  }
  
  // turn ground constraints into disjunctive normal form
  case object DNF_CONSTRAINTS extends Param {
    type Value = Boolean
    val defau : Boolean = true
  }
  
  case object TIMEOUT extends Param {
    type Value = Int
    val defau : Int = Int.MaxValue
  }

<<<<<<< HEAD
  case object CLAUSIFIER_TIMEOUT extends Param {
=======
  case object TIMEOUT_PER extends Param {
>>>>>>> 90721693
    type Value = Int
    val defau : Int = Int.MaxValue
  }

  // resolve negative predicate literals in clauses with positive facts
  case object POS_UNIT_RESOLUTION extends Param {
    type Value = Boolean
    val defau : Boolean = true
  }
  
  object ClausifierOptions extends Enumeration {
    val None, Simple = Value
  }
  case object CLAUSIFIER extends Param {
    type Value = ClausifierOptions.Value
    val defau : ClausifierOptions.Value = ClausifierOptions.None
  }

  object TriggerGenerationOptions extends Enumeration {
    val None, Total, All = Value
  }
  case object TRIGGER_GENERATION extends Param {
    type Value = TriggerGenerationOptions.Value
    val defau : TriggerGenerationOptions.Value = TriggerGenerationOptions.All
  }

  object TotalityAxiomOptions extends Enumeration {
    val All, None, Ctors = Value
  }
  case object GENERATE_TOTALITY_AXIOMS extends Param {
    type Value = TotalityAxiomOptions.Value
    val defau : TotalityAxiomOptions.Value = TotalityAxiomOptions.All
  }

  object TriggerStrategyOptions extends Enumeration {
    val AllMinimal, AllMinimalAndEmpty,
        AllUni, AllMaximal,
        Maximal, MaximalOutermost = Value
  }
  case object TRIGGER_STRATEGY extends Param {
    type Value = TriggerStrategyOptions.Value
    val defau : TriggerStrategyOptions.Value = TriggerStrategyOptions.Maximal
  }

  case object TRIGGERS_IN_CONJECTURE extends Param {
    type Value = Boolean
    val defau : Boolean = true
  }
  
  case object TRIGGER_GENERATOR_CONSIDERED_FUNCTIONS extends Param {
    type Value = Set[ap.parser.IFunction]
    val defau : Set[ap.parser.IFunction] = Set()
  }
  
  case object BOOLEAN_FUNCTIONS_AS_PREDICATES extends Param {
    type Value = Boolean
    val defau : Boolean = false
  }
  
  // Use heuristics to distinguish between constructor and query
  // function symbols, and make the latter ones partial
  case object MAKE_QUERIES_PARTIAL extends Param {
    type Value = Boolean
    val defau : Boolean = false
  }

  case object REAL_RAT_SATURATION_ROUNDS extends Param {
    type Value = Int
    val defau : Int = 0
  }

  case object MULTI_STRATEGY extends Param {
    type Value = Boolean
    val defau : Boolean = true
  }
  
  case object SYMBOL_WEIGHTS extends Param {
    type Value = ap.proof.goal.SymbolWeights
    val defau : ap.proof.goal.SymbolWeights = ap.proof.goal.SymbolWeights.DEFAULT
  }

  case object GARBAGE_COLLECTED_FUNCTIONS extends Param {
    type Value = Set[ap.terfor.preds.Predicate]
    val defau : Set[ap.terfor.preds.Predicate] = Set()
  }
  
  object FunctionGCOptions extends Enumeration {
    val None, Total, All = Value
  }
  case object FUNCTION_GC extends Param {
    type Value = FunctionGCOptions.Value
    val defau : FunctionGCOptions.Value = FunctionGCOptions.Total
  }
  
  case object TIGHT_FUNCTION_SCOPES extends Param {
    type Value = Boolean
    val defau : Boolean = true
  }

  case object FUNCTIONAL_PREDICATES extends Param {
    type Value = Set[ap.terfor.preds.Predicate]
    val defau : Set[ap.terfor.preds.Predicate] = Set()
  }

  case object SINGLE_INSTANTIATION_PREDICATES extends Param {
    type Value = Set[ap.terfor.preds.Predicate]
    val defau : Set[ap.terfor.preds.Predicate] = Set()
  }

  // even split propositional formulae that do not contain quantifiers or
  // eliminated constants
  case object FULL_SPLITTING extends Param {
    type Value = Boolean
    val defau : Boolean = false
  }
  
  // even apply formulas that have been blocked, as last
  // steps in a proof. this can be necessary in order to
  // generate genuine models (<code>ModelSearchProver</code>)
  case object APPLY_BLOCKED_TASKS extends Param {
    type Value = Boolean
    val defau : Boolean = false
  }

  case object CONSTRAINT_SIMPLIFIER extends Param {
    type Value = ap.proof.ConstraintSimplifier
    val defau : ap.proof.ConstraintSimplifier =
      ap.proof.ConstraintSimplifier.FAIR_SIMPLIFIER
  }

<<<<<<< HEAD
  object FiniteDomainConstraints extends Enumeration {
    val None, DomainSize, VocabularyEquations, TypeGuards = Value
  }

  case object FINITE_DOMAIN_CONSTRAINTS extends Param {
    type Value = FiniteDomainConstraints.Value
    val defau : FiniteDomainConstraints.Value = FiniteDomainConstraints.None
    
    def assumeInfiniteDomain[A <: Settings[A]](settings : Settings[A]) : Boolean =
      settings(this).asInstanceOf[Value] match {
        case FiniteDomainConstraints.None |
             FiniteDomainConstraints.TypeGuards => true
        case _ => false
      }
  }
  
  case object DOMAIN_PREDICATES extends Param {
    type Value = Set[Predicate]
    val defau : Set[Predicate] = Set()
  }

=======
>>>>>>> 90721693
  object MulProcedure extends Enumeration {
    val BitShift, Native = Value
  }

  case object MUL_PROCEDURE extends Param {
    type Value = MulProcedure.Value
    val defau : MulProcedure.Value = MulProcedure.Native
  }

<<<<<<< HEAD
  class FileProperties {
    var positiveResult : String = "Theorem"
    var negativeResult : String = "CounterSatisfiable"
    
    var conjectureNum : Int = -1
  }

  case object FILE_PROPERTIES extends Param {
    type Value = FileProperties
    val defau : FileProperties = null
  }

  case object SPLIT_CONJECTURES extends Param {
    type Value = Boolean
    val defau : Boolean = false
  }

  case object CONJECTURE_TO_PROVE extends Param {
    type Value = Option[Int]
    val defau : Option[Int] = None
=======
  object NonLinearSplitting extends Enumeration {
    val Spherical, Sign = Value
  }

  case object NONLINEAR_SPLITTING extends Param {
    type Value = NonLinearSplitting.Value
    val defau : NonLinearSplitting.Value = NonLinearSplitting.Sign
>>>>>>> 90721693
  }

  case object PREDICATE_MATCH_CONFIG extends Param {
    type Value = PredicateMatchConfig
    val defau : PredicateMatchConfig = Map()
  }
  
  case object PROOF_CONSTRUCTION extends Param {
    type Value = Boolean
    val defau : Boolean = false
  }

  // globally, we can also choose to construct proofs depending on whether
  // interpolation specs were given (the default)
  object ProofConstructionOptions extends Enumeration {
    val Never, Always, IfInterpolating = Value
  }
  case object PROOF_CONSTRUCTION_GLOBAL extends Param {
    type Value = ProofConstructionOptions.Value
    val defau : ProofConstructionOptions.Value =
      ProofConstructionOptions.IfInterpolating
  }
  
  case object PROOF_SIMPLIFICATION extends Param {
    type Value = Boolean
    val defau : Boolean = true
  }
  
  case object ELIMINATE_INTERPOLANT_QUANTIFIERS extends Param {
    type Value = Boolean
    val defau : Boolean = true
  }

  case object REVERSE_FUNCTIONALITY_PROPAGATION extends Param {
    type Value = Boolean
    val defau : Boolean = false
  }

  case object MATCHING_BASE_PRIORITY extends Param {
    type Value = Int
    val defau : Int = 500
  }

  case object THEORY_PLUGIN extends Param {
    type Value = Option[ap.proof.theoryPlugins.Plugin]
    val defau : Option[ap.proof.theoryPlugins.Plugin] = None
  }

  object NonLinearSplitting extends Enumeration {
    val Spherical, Sign = Value
  }

  case object NONLINEAR_SPLITTING extends Param {
    type Value = NonLinearSplitting.Value
    val defau : NonLinearSplitting.Value = NonLinearSplitting.Sign
  }
}

abstract class Param {
  
  type Value
  
  val defau : Value
  
  def apply[A <: Settings[A]](settings : Settings[A]) : Value =
    settings(this).asInstanceOf[Value]
  
  def set[A <: Settings[A]](settings : Settings[A], v : Value) : A =
    settings + (this, v)
    
}<|MERGE_RESOLUTION|>--- conflicted
+++ resolved
@@ -115,11 +115,12 @@
     val defau : Int = Int.MaxValue
   }
 
-<<<<<<< HEAD
   case object CLAUSIFIER_TIMEOUT extends Param {
-=======
+    type Value = Int
+    val defau : Int = Int.MaxValue
+  }
+
   case object TIMEOUT_PER extends Param {
->>>>>>> 90721693
     type Value = Int
     val defau : Int = Int.MaxValue
   }
@@ -250,7 +251,6 @@
       ap.proof.ConstraintSimplifier.FAIR_SIMPLIFIER
   }
 
-<<<<<<< HEAD
   object FiniteDomainConstraints extends Enumeration {
     val None, DomainSize, VocabularyEquations, TypeGuards = Value
   }
@@ -267,23 +267,29 @@
       }
   }
   
+  object MulProcedure extends Enumeration {
+    val BitShift, Native = Value
+  }
+
+  case object MUL_PROCEDURE extends Param {
+    type Value = MulProcedure.Value
+    val defau : MulProcedure.Value = MulProcedure.Native
+  }
+
+  object NonLinearSplitting extends Enumeration {
+    val Spherical, Sign = Value
+  }
+
+  case object NONLINEAR_SPLITTING extends Param {
+    type Value = NonLinearSplitting.Value
+    val defau : NonLinearSplitting.Value = NonLinearSplitting.Sign
+  }
+
   case object DOMAIN_PREDICATES extends Param {
     type Value = Set[Predicate]
     val defau : Set[Predicate] = Set()
   }
 
-=======
->>>>>>> 90721693
-  object MulProcedure extends Enumeration {
-    val BitShift, Native = Value
-  }
-
-  case object MUL_PROCEDURE extends Param {
-    type Value = MulProcedure.Value
-    val defau : MulProcedure.Value = MulProcedure.Native
-  }
-
-<<<<<<< HEAD
   class FileProperties {
     var positiveResult : String = "Theorem"
     var negativeResult : String = "CounterSatisfiable"
@@ -304,15 +310,6 @@
   case object CONJECTURE_TO_PROVE extends Param {
     type Value = Option[Int]
     val defau : Option[Int] = None
-=======
-  object NonLinearSplitting extends Enumeration {
-    val Spherical, Sign = Value
-  }
-
-  case object NONLINEAR_SPLITTING extends Param {
-    type Value = NonLinearSplitting.Value
-    val defau : NonLinearSplitting.Value = NonLinearSplitting.Sign
->>>>>>> 90721693
   }
 
   case object PREDICATE_MATCH_CONFIG extends Param {
@@ -360,15 +357,6 @@
     type Value = Option[ap.proof.theoryPlugins.Plugin]
     val defau : Option[ap.proof.theoryPlugins.Plugin] = None
   }
-
-  object NonLinearSplitting extends Enumeration {
-    val Spherical, Sign = Value
-  }
-
-  case object NONLINEAR_SPLITTING extends Param {
-    type Value = NonLinearSplitting.Value
-    val defau : NonLinearSplitting.Value = NonLinearSplitting.Sign
-  }
 }
 
 abstract class Param {
