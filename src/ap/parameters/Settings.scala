--- conflicted
+++ resolved
@@ -174,13 +174,8 @@
                        Param.FULL_SPLITTING, Param.CONSTRAINT_SIMPLIFIER,
                        Param.PROOF_CONSTRUCTION, Param.MATCHING_BASE_PRIORITY,
                        Param.REVERSE_FUNCTIONALITY_PROPAGATION,
-<<<<<<< HEAD
                        Param.FINITE_DOMAIN_CONSTRAINTS, Param.DOMAIN_PREDICATES,
-                       Param.PREDICATE_MATCH_CONFIG,
-                       Param.THEORY_PLUGIN)
-=======
                        Param.THEORY_PLUGIN, Param.PREDICATE_MATCH_CONFIG)
->>>>>>> 6eb3f9d1
 
   val DEFAULT =
     new GoalSettings (scala.collection.immutable.HashMap[Param, Any]())
