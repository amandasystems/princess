--- conflicted
+++ resolved
@@ -157,14 +157,8 @@
          Param.GENERATE_TOTALITY_AXIOMS,
          Param.ELIMINATE_INTERPOLANT_QUANTIFIERS,
          Param.MATCHING_BASE_PRIORITY, Param.REVERSE_FUNCTIONALITY_PROPAGATION,
-<<<<<<< HEAD
-         Param.TRIGGER_STRATEGY, Param.MULTI_STRATEGY,
-         Param.TRIGGERS_IN_CONJECTURE, Param.FINITE_DOMAIN_CONSTRAINTS,
-         Param.CLAUSIFIER_TIMEOUT)
-=======
          Param.TRIGGER_STRATEGY, Param.TRIGGERS_IN_CONJECTURE,
-         Param.MULTI_STRATEGY)
->>>>>>> 34875148
+         Param.MULTI_STRATEGY, Param.CLAUSIFIER_TIMEOUT)
 
   val DEFAULT =
     new GlobalSettings (scala.collection.immutable.HashMap[Param, Any]())
@@ -179,12 +173,9 @@
                        Param.FULL_SPLITTING, Param.CONSTRAINT_SIMPLIFIER,
                        Param.PROOF_CONSTRUCTION, Param.MATCHING_BASE_PRIORITY,
                        Param.REVERSE_FUNCTIONALITY_PROPAGATION,
-<<<<<<< HEAD
                        Param.FINITE_DOMAIN_CONSTRAINTS, Param.DOMAIN_PREDICATES,
-                       Param.PREDICATE_MATCH_CONFIG)
-=======
+                       Param.PREDICATE_MATCH_CONFIG,
                        Param.THEORY_PLUGIN)
->>>>>>> 34875148
 
   val DEFAULT =
     new GoalSettings (scala.collection.immutable.HashMap[Param, Any]())
