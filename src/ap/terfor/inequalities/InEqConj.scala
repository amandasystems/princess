--- conflicted
+++ resolved
@@ -21,14 +21,10 @@
 
 package ap.terfor.inequalities;
 
-<<<<<<< HEAD
 import scala.collection.{SeqView, View}
+import scala.collection.{Map => GMap}
 import scala.collection.mutable.{ArrayBuffer, LinkedHashSet,
                                  HashSet => MHashSet}
-=======
-import scala.collection.{Map => GMap}
-import scala.collection.mutable.{ArrayBuffer, LinkedHashSet, HashSet => MHashSet}
->>>>>>> 7d88d342
 
 import ap.terfor._
 import ap.basetypes.IdealInt
