/**
 * This file is part of Princess, a theorem prover for Presburger
 * arithmetic with uninterpreted predicates.
 * <http://www.philipp.ruemmer.org/princess.shtml>
 *
 * Copyright (C) 2012-2015 Philipp Ruemmer <ph_r@gmx.net>
 *               2010-2012 NICTA/Peter Baumgartner <Peter.Baumgartner@nicta.com.au>
 *
 * Princess is free software: you can redistribute it and/or modify
 * it under the terms of the GNU Lesser General Public License as published by
 * the Free Software Foundation, either version 3 of the License, or
 * (at your option) any later version.
 *
 * Princess is distributed in the hope that it will be useful,
 * but WITHOUT ANY WARRANTY; without even the implied warranty of
 * MERCHANTABILITY or FITNESS FOR A PARTICULAR PURPOSE.  See the
 * GNU Lesser General Public License for more details.
 *
 * You should have received a copy of the GNU Lesser General Public License
 * along with Princess.  If not, see <http://www.gnu.org/licenses/>.
 */

package ap.parser

import ap._
import ap.parameters.{ParserSettings, Param}
import ap.basetypes.{IdealInt, IdealRat}
import ap.terfor.Formula
import ap.parameters.Param
import ap.util.{Debug, Seqs}

import scala.collection.mutable.{HashMap => MHashMap, HashSet => MHashSet}
import scala.util.parsing.combinator.{JavaTokenParsers, PackratParsers}
import scala.util.matching.Regex

object TPTPTParser {

  import IExpression.Quantifier

  private val AC = Debug.AC_PARSER

  private type Env = Environment[Type, Type, Rank, Rank]
  
  def apply(settings : ParserSettings) =
    new TPTPTParser(new Env, settings)
  
  private case class TypedVar(name : String, t : Type)
  private type SyntaxError = Parser2InputAbsy.ParseException

  case class Type(name: String) {
    override def toString = name
  }
  
  // Types
  private object IType extends Type("$i") // Individuals (of the Herbrand Universe)
  // cannot call the object iType because if so Scala pattern matching assumes i
  // Type is a *variable*
  private object OType extends Type("$o") // Truth values
  private object TType extends Type("$tType") // The type of types (kinds)
  private object IntType extends Type("$int")
  private object RatType extends Type("$rat")
  private object RealType extends Type("$real")
  
  private val preDeclaredTypes = Set(TType, OType, IType, IntType, RatType, RealType)
  private val arithTypes = Set(IntType, RatType, RealType)
  private val interpretedTypes = arithTypes + OType

  // Notice: no space between - and digits
  private val isIntegerConstRegEx = """[+-]?[0-9]+""".r 
  
  // Predefined types: $i: individuals, $o: truth values
  // var types = Set(IType, OType, IntType, raTType, RealType)

  /**
   * Rank: The signature of individual function (and predicate) symbols.
   */

  case class Rank(rank: (List[Type], Type)) {
    def argsTypes = rank._1
    def resType = rank._2
    override def toString = 
      (if (argsTypes.isEmpty) "" else  ((argsTypes mkString " x ") + " -> ")) + resType
  }

  // Convenience functions

  private def Rank0(r: Type) = new Rank(List() -> r)
  private def Rank1(r: (Type, Type)) = new Rank(List(r._1) -> r._2)
  private def Rank2(r: ((Type, Type), Type)) = new Rank(List(r._1._1, r._1._2) -> r._2)
  private def Rank3(r: ((Type, Type, Type), Type)) = new Rank(List(r._1._1, r._1._2, r._1._2) -> r._2)

  private object TPTPType extends Enumeration {
    val FOF, TFF, CNF, Unknown = Value
  }
     
  private val singleQuotedQuote = """\\(['\\])""".r

  // Split a conjecture into conjuncts that can be proven independently

  private def splitConjecture(f : IFormula) : Seq[IFormula] = {
    def splitHelp(f : IFormula) : (Int, Iterator[IFormula]) = f match {
      case IBinFormula(IBinJunctor.Or, f1, f2) => {
        val (n1, fors1) = splitHelp(f1)
        val (n2, fors2) = splitHelp(f2)
        if (n2 > n1)
          (n2, for (g <- fors2) yield IBinFormula(IBinJunctor.Or, f1, g))
        else
          (n1, for (g <- fors1) yield IBinFormula(IBinJunctor.Or, g, f2))
      }
      case f@IBinFormula(IBinJunctor.And, _, _) => {
        val fors = LineariseVisitor(f, IBinJunctor.And)
        (fors.size, fors.iterator)
      }
      case IBinFormula(IBinJunctor.Eqv, f1, f2) => {
        (2, Seqs.doubleIterator(f1 ==> f2, f2 ==> f1))
      }
      case IQuantified(Quantifier.ALL, f1) => {
        val (n1, fors1) = splitHelp(f1)
        (n1, for (g <- fors1) yield IQuantified(Quantifier.ALL, g))
      }
      case ITrigger(patterns, f1) => {
        val (n1, fors1) = splitHelp(f1)
        (n1, for (g <- fors1) yield ITrigger(patterns, g))
      }
      case f =>
        (1, Iterator single f)
    }

    splitHelp(Transform2NNF(f))._2.toList
  }

  // Substitute functions
  private class FunSubstituter(mapping : Map[IFunction, IFunction])
          extends CollectingVisitor[Unit, IExpression] {
    def postVisit(t : IExpression, arg : Unit,
                  subres : Seq[IExpression]) : IExpression = t match {
      case t@IFunApp(f, _) => (mapping get f) match {
        case Some(newF) => IFunApp(newF, subres map (_.asInstanceOf[ITerm]))
        case None       => t update subres
      }
        
      case t =>
        t update subres
    }
  }

}

/**
 * A parser for TPTP, both FOF and TFF
 */
class TPTPTParser(_env : Environment[TPTPTParser.Type,
                                     TPTPTParser.Type,
                                     TPTPTParser.Rank,
                                     TPTPTParser.Rank],
                  settings : ParserSettings)
<<<<<<< HEAD
      extends Parser2InputAbsy(_env, settings)
=======
      extends Parser2InputAbsy[TPTPTParser.Type,
                               TPTPTParser.Type,
                               TPTPTParser.Rank,
                               TPTPTParser.Rank,
                               Unit](_env, settings)
>>>>>>> 90721693
      with JavaTokenParsers with PackratParsers {

  import IExpression._
  import TPTPTParser._
  import Parser2InputAbsy.warn
  
  private val booleanFunctionsAsPredicates =
    Param.BOOLEAN_FUNCTIONS_AS_PREDICATES(settings)
  private val triggersInConjecture =
    Param.TRIGGERS_IN_CONJECTURE(settings)
  private val partialQueries =    
    Param.MAKE_QUERIES_PARTIAL(settings)

  private val fileProperties =
    Param.FILE_PROPERTIES(settings)

  //////////////////////////////////////////////////////////////////////////////
    
  def apply(reader : java.io.Reader)
           : (IFormula, List[IInterpolantSpec], Signature) = {
    parseAll[List[List[(Boolean, IFormula)]]](TPTP_input, reader) match {
      case Success(formulas, _) => {
        val axiomFors =
          (for (fors <- formulas.iterator;
                (false, f) <- fors.iterator) yield f).toList
        val conjectureFors =
          (for (fors <- formulas.iterator;
                (true, f) <- fors.iterator) yield f).toList

        tptpType match {
          case TPTPType.FOF | TPTPType.TFF if (!conjectureFors.isEmpty) => {
            fileProperties.positiveResult = "Theorem"
            fileProperties.negativeResult = "CounterSatisfiable"
          }
          case _ => { 
            fileProperties.positiveResult = "Unsatisfiable"
            fileProperties.negativeResult = "Satisfiable"
          }
        }

        if (tptpType == TPTPType.TFF && (containsRat || containsReal))
          fileProperties.negativeResult = "GaveUp"

        val conjecture = Param.CONJECTURE_TO_PROVE(settings) match {
          case None =>
            or(conjectureFors)
          case Some(num) => {
            val conjectureConjuncts = splitConjecture(or(conjectureFors))
            fileProperties.conjectureNum = conjectureConjuncts.size
            conjectureConjuncts(num)
          }
        }

        val problem = or(axiomFors) ||| conjecture

        chosenFiniteConstraintMethod = tptpType match {
          case TPTPType.FOF | TPTPType.CNF =>
            if (containsEquations)
              Param.FiniteDomainConstraints.VocabularyEquations
            else {
//              warn("no equations")
              Param.FiniteDomainConstraints.None
            }
          case TPTPType.TFF =>
            Param.FiniteDomainConstraints.TypeGuards
          case TPTPType.Unknown => {
            warn("Was not able to figure out kind of TPTP input")
            Param.FiniteDomainConstraints.None
          }
        }
        
        ////////////////////////////////////////////////////////////////////////
        
        // add axioms about the range of symbols; guards for quantifiers are
        // introducing during Preprocessing
        val domainAxioms = chosenFiniteConstraintMethod match {
          case Param.FiniteDomainConstraints.DomainSize =>
            connect(for (s <- env.symbols) yield s match {
              case Environment.Constant(c, Environment.NullaryFunction,
                                        IType) =>
                !(c >= 0 & c < CmdlMain.domain_size)
              case Environment.Function(f, r) if (r.resType != OType) => {
                val fApp = IFunApp(f, for (i <- 0 until f.arity) yield v(i))
                val matrix = (fApp >= 0 & fApp < CmdlMain.domain_size)
                !quan(for (i <- 0 until f.arity) yield Quantifier.ALL, matrix)
              }
              case Environment.Predicate(_, _, _) | Environment.Function(_, _) =>
                i(false)
            }, IBinJunctor.Or)
          case Param.FiniteDomainConstraints.None |
               Param.FiniteDomainConstraints.VocabularyEquations |
               Param.FiniteDomainConstraints.TypeGuards =>
            i(false)
        }

        ////////////////////////////////////////////////////////////////////////
        
        val stringConstants = occurringStrings.toSeq.sortWith(_._1 < _._1)
        
        val stringConstantAxioms =
          connect(for (ind1 <- 0 until stringConstants.size;
                       ind2 <- (ind1+1) until stringConstants.size)
                  yield (stringConstants(ind1)._2 =/= stringConstants(ind2)._2),
                  IBinJunctor.And)

        ////////////////////////////////////////////////////////////////////////
                  
        val fixedDeclaredTypes = declaredTypes.toMap

        def typeGuard(a : ITerm, t : Type) = fixedDeclaredTypes(t) match {
          case None => i(true)
          case Some(pred) => pred(a)
        }

        def constructFunctionType(rank : Rank) =
          chosenFiniteConstraintMethod match {
            case Param.FiniteDomainConstraints.TypeGuards =>
              new Signature.FunctionType {
                def argumentTypeGuard(args : Seq[ITerm]) : IFormula = {
                  //-BEGIN-ASSERTION-///////////////////////////////////////////
                  Debug.assertPre(TPTPTParser.AC, args.size == rank.argsTypes.size)
                  //-END-ASSERTION-/////////////////////////////////////////////
                  connect(for ((a, t) <- args.iterator zip rank.argsTypes.iterator)
                          yield typeGuard(a, t), IBinJunctor.And)
                }
                def resultTypeGuard  (res : ITerm) : IFormula =
                  typeGuard(res, rank.resType)
              }
            case _ =>
              Signature.TopFunctionType
          }
        
        val domainPredAxioms = chosenFiniteConstraintMethod match {
          case Param.FiniteDomainConstraints.TypeGuards => {
            // check whether there are any types without declared
            // constants
            val inhabitedTypes =
              (for (Environment.Constant(_, Environment.NullaryFunction, t)
                     <- env.symbols) yield t).toSet

            connect(for ((t, Some(domPred)) <- declaredTypes.iterator;
                         if (!(inhabitedTypes contains t)))
                    yield {
                      // add a constant to make sure that the type is inhabited
                      val constName = "constant_in_" + t.name
                      declareSym(constName, Rank0(t))
                      domPred(checkUnintFunTerm(constName, List(), List())._1)
                    }, IBinJunctor.And)
          }
          case Param.FiniteDomainConstraints.VocabularyEquations =>
            // check whether there is any declared constant
            if (env.symbols exists {
                  case Environment.Constant(_, Environment.NullaryFunction, _) => true
                  case _ => false
                }) {
              i(true)
            } else {
              // add a constant to make sure that the universe is inhabited
              val constName = "arbitrary_constant"
              declareSym(constName, Rank0(IType))
              checkUnintFunTerm(constName, List(), List())._1 === 0
            }
          case _ =>
            i(true)
        }
        
        ////////////////////////////////////////////////////////////////////////

        val finiteDomainSorts : Set[Predicate] = chosenFiniteConstraintMethod match {
          case Param.FiniteDomainConstraints.TypeGuards => {
            val finiteSorts = new MHashSet[Predicate]
            val disjuncts = LineariseVisitor(Transform2NNF(problem), IBinJunctor.Or)
            val V0Sum = SymbolSum(v(0))

            for (IQuantified(Quantifier.EX, f) <- disjuncts.iterator)
              (LineariseVisitor(f, IBinJunctor.And) partition (_.isInstanceOf[IAtom])) match {
                case (Seq(IAtom(p, Seq(IVariable(0)))), cases)
                  if (cases forall {
                        case INot(IIntFormula(IIntRelation.EqZero,
                                              V0Sum(coeff, rest)))
                          if (coeff.isUnit) => true
                        case _ => false
                      }) =>
                  finiteSorts += p
                case _ =>
                  // nothing
              }

            finiteSorts.toSet
          }
          case _ => Set()
        }

//        if (!finiteDomainSorts.isEmpty)
//          warn("Finite sorts: " + (finiteDomainSorts map (_.name) mkString ", "))

        ////////////////////////////////////////////////////////////////////////

        val funMapping : Map[IFunction, IFunction] =
          if (partialQueries &&
              chosenFiniteConstraintMethod ==
                Param.FiniteDomainConstraints.TypeGuards) {

            (for (Environment.Function(f, t) <- env.symbols;
                  p <- declaredTypes(t.resType).iterator;
                  if (finiteDomainSorts contains p);
                  partial = true;
                  if (partial != f.partial)) yield {
               val newF = new IFunction(f.name, f.arity, partial, f.relational)
               f -> newF
             }).toMap
          } else {
            Map()
          }

        ////////////////////////////////////////////////////////////////////////

        val completeFor =
          (getAxioms &&& stringConstantAxioms &&& genRRAxioms &&&
             domainPredAxioms) ===>
          (problem ||| domainAxioms)

        val preSignature =
          genSignature(completeFor, constructFunctionType _)

        val finalPredMatchConfig =
          preSignature.predicateMatchConfig ++ ( 
            for (p <- finiteDomainSorts.iterator)
            yield (p -> Signature.PredicateMatchStatus.Positive))

        val signature =
          preSignature updatePredicateMatchConfig finalPredMatchConfig

/*        println("Total: " + (for (Environment.Function(f, t) <- env.symbols;
                newF = funMapping.getOrElse(f, f);
                if (!newF.partial)) yield newF.name).mkString(", "))
        println("Partial: " + (for (Environment.Function(f, t) <- env.symbols;
                newF = funMapping.getOrElse(f, f);
                if (newF.partial)) yield newF.name).mkString(", ")) */

        if (funMapping.isEmpty) {
          (completeFor, List(), signature)
        } else {
          val newFunctionTypes =
            for ((f, t) <- signature.functionTypes)
            yield (funMapping.getOrElse(f, f), t)
          ((new FunSubstituter(funMapping)).visit(completeFor, ())
                                           .asInstanceOf[IFormula],
           List(),
           signature updateFunctionTypes newFunctionTypes)
        }
      }
      case error =>
        throw new SyntaxError(error.toString)
    }
    
  }

  private var tptpType = TPTPType.Unknown
  
  var chosenFiniteConstraintMethod : Param.FiniteDomainConstraints.Value =
    Param.FiniteDomainConstraints.None

  var containsEquations = false

  //////////////////////////////////////////////////////////////////////////////
  
  // Types with the corresponding domain predicates
  private val declaredTypes = new MHashMap[Type, Option[Predicate]]

  {
    declaredTypes += (TType -> None)
    declaredTypes += (OType -> None)
    declaredTypes += (IntType -> None)
    declaredTypes += (RatType -> None)
    declaredTypes += (RealType -> None)
    declareType(IType)
  }

  private def declareType(t : Type) = tptpType match {
    case TPTPType.TFF => {
      val domPred = new Predicate("in_" + t.name, 1)
      declaredTypes += (t -> Some(domPred))
      env.addDomainPredicate(domPred, Rank1((t), OType))
    }
    case _ =>
      declaredTypes += (t -> None)
  }
  
  //////////////////////////////////////////////////////////////////////////////

  private val occurringStrings =
    new scala.collection.mutable.HashMap[String, ConstantTerm]
    
  private def stringAxioms = {
    val stringConstants = occurringStrings.toSeq.sortWith(_._1 < _._1)
    connect(for (ind1 <- 0 until stringConstants.size;
                 ind2 <- (ind1+1) until stringConstants.size)
            yield (stringConstants(ind1)._2 =/= stringConstants(ind2)._2),
              IBinJunctor.And)
  }
  
  /**
   * Totality axioms?
   */
  private var totalityAxiom = true
  /**
   * Functionality axioms?
   */
  private var functionalityAxiom = true

/*  protected def defaultFunctionType(f : IFunction) : Rank = tptpType match {
    case TPTPType.FOF | TPTPType.CNF =>
      Rank(((for (_ <- 0 until f.arity) yield IType).toList, IType))
    case TPTPType.TFF =>
      Rank(((for (_ <- 0 until f.arity) yield IntType).toList, IntType))
  } */

  private val arithmeticPreds = Set(
    "$less",
    "$lesseq",
    "$greater",
    "$greatereq",
    "$is_int",
    "$is_rat"
  )

  private val arithmeticOps = arithmeticPreds ++ Set(
    "$uminus",
    "$sum",
    "$difference",
    "$product",
    "$quotient",
    "$quotient_e",
    "$quotient_t",
    "$quotient_f",
    "$remainder_e",
    "$remainder_t",
    "$remainder_f",
    "$floor",
    "$ceiling",
    "$truncate",
    "$round",
    
    "$to_int",
    "$to_rat",
    "$to_real"
  )
  
  //////////////////////////////////////////////////////////////////////////////
  // Rationals
  
  private var containsRat = false
  
  private def foundRat = if (!containsRat) {
    containsRat = true
    
    if (tptpType == TPTPType.TFF) {
    warn("Problem contains rationals, using incomplete axiomatisation")
    
//    val oldPartial = totalityAxiom
//    totalityAxiom = false
    
    declareSym("rat_$less",        Rank2((RatType, RatType), OType))
    declareSym("rat_$lesseq",      Rank2((RatType, RatType), OType))
    declareSym("rat_$greater",     Rank2((RatType, RatType), OType))
    declareSym("rat_$greatereq",   Rank2((RatType, RatType), OType))
    declareSym("rat_$is_int",      Rank1((RatType), OType))
    declareSym("rat_$is_rat",      Rank1((RatType), OType))
    
    declareSym("rat_$uminus",      Rank1(RatType, RatType))
    declareSym("rat_$sum",         Rank2((RatType, RatType), RatType))
    declareSym("rat_$difference",  Rank2((RatType, RatType), RatType))
    declareSym("rat_$product",     Rank2((RatType, RatType), RatType))
    declareSym("rat_$quotient",    Rank2((RatType, RatType), RatType))
    declareSym("rat_$quotient_e",  Rank2((RatType, RatType), RatType))
    declareSym("rat_$quotient_t",  Rank2((RatType, RatType), RatType))
    declareSym("rat_$quotient_f",  Rank2((RatType, RatType), RatType))
    declareSym("rat_$remainder_e", Rank2((RatType, RatType), RatType))
    declareSym("rat_$remainder_t", Rank2((RatType, RatType), RatType))
    declareSym("rat_$remainder_f", Rank2((RatType, RatType), RatType))
    declareSym("rat_$floor",       Rank1((RatType), RatType))
    declareSym("rat_$ceiling",     Rank1((RatType), RatType))
    declareSym("rat_$truncate",    Rank1((RatType), RatType))
    declareSym("rat_$round",       Rank1((RatType), RatType))
    
    declareSym("rat_$to_int",      Rank1((RatType), IntType))
    declareSym("rat_$to_rat",      Rank1((RatType), RatType))
    declareSym("rat_$to_real",     Rank1((RatType), RealType))
    
    declareSym("int_$to_rat",      Rank1((IntType), RatType))
    
    ratConstFor(IdealRat.ZERO)
    
//    totalityAxiom = oldPartial 
  }}
  
  //////////////////////////////////////////////////////////////////////////////
  // Reals
  
  private var containsReal = false
  
  private def foundReal = if (!containsReal) {
    containsReal = true
    
    if (tptpType == TPTPType.TFF) {
    warn("Problem contains reals, using incomplete axiomatisation")

//    val oldPartial = totalityAxiom
//    totalityAxiom = false

    declareSym("real_$less",        Rank2((RealType, RealType), OType))
    declareSym("real_$lesseq",      Rank2((RealType, RealType), OType))
    declareSym("real_$greater",     Rank2((RealType, RealType), OType))
    declareSym("real_$greatereq",   Rank2((RealType, RealType), OType))
    declareSym("real_$is_int",      Rank1((RealType), OType))
    declareSym("real_$is_rat",      Rank1((RealType), OType))
    
    declareSym("real_$uminus",      Rank1(RealType, RealType))
    declareSym("real_$sum",         Rank2((RealType, RealType), RealType))
    declareSym("real_$difference",  Rank2((RealType, RealType), RealType))
    declareSym("real_$product",     Rank2((RealType, RealType), RealType))
    declareSym("real_$quotient",    Rank2((RealType, RealType), RealType))
    declareSym("real_$quotient_e",  Rank2((RealType, RealType), RealType))
    declareSym("real_$quotient_t",  Rank2((RealType, RealType), RealType))
    declareSym("real_$quotient_f",  Rank2((RealType, RealType), RealType))
    declareSym("real_$remainder_e", Rank2((RealType, RealType), RealType))
    declareSym("real_$remainder_t", Rank2((RealType, RealType), RealType))
    declareSym("real_$remainder_f", Rank2((RealType, RealType), RealType))
    declareSym("real_$floor",       Rank1((RealType), RealType))
    declareSym("real_$ceiling",     Rank1((RealType), RealType))
    declareSym("real_$truncate",    Rank1((RealType), RealType))
    declareSym("real_$round",       Rank1((RealType), RealType))
    
    declareSym("real_$to_int",      Rank1((RealType), IntType))
    declareSym("real_$to_rat",      Rank1((RealType), RatType))
    declareSym("real_$to_real",     Rank1((RealType), RealType))
    
    declareSym("int_$to_real",      Rank1((IntType), RealType))

    ratConstFor(IdealRat.ZERO)

//    totalityAxiom = oldPartial 
  }}

  //////////////////////////////////////////////////////////////////////////////
  
  private def genRRAxioms = {
    if (tptpType == TPTPType.TFF && (containsRat || containsReal))
      saturateRR

    val allLits = ratLiterals.toMap
    
    val res = tptpType match {
      case TPTPType.TFF => connect(
        // add full axioms
        (if (containsRat)
           generalRatAxioms("rat_", RatType, allLits mapValues (_._1)) ++
           (for ((value, (const, _)) <- allLits; if (value.denom.isOne))
            yield (checkUnintFunTerm("int_$to_rat", List(i(value.num)), List(IntType))._1 ===
                     const))
         else
           List()) ++
        (if (containsReal)
           generalRatAxioms("real_", RealType, allLits mapValues (_._2)) ++
           (for ((value, (_, const)) <- allLits; if (value.denom.isOne))
            yield (checkUnintFunTerm("int_$to_real", List(i(value.num)), List(IntType))._1 ===
                     const))
         else
           List())
        , IBinJunctor.And)
      case _ => connect(
        // only add information that numerals have distinct values
        (if (containsRat)
           distinctRatConstants(allLits.valuesIterator map (_._1))
         else
           List()) ++
        (if (containsReal)
           distinctRatConstants(allLits.valuesIterator map (_._2))
         else
           List())
        , IBinJunctor.And)
    }
    
//    println(res)
    res
  }
  
  private def saturateRR : Unit =
    for (_ <- 0 until Param.REAL_RAT_SATURATION_ROUNDS(settings)) {
      val allValues = ratLiterals.keys.toList
      for (val1 <- allValues.iterator; val2 <- allValues.iterator) {
        constsFor(-val1)
        constsFor(val1 / IdealRat(2))

        constsFor(val1 + val2)
//        constsFor(-(val1 + val2))
        constsFor(val1 - val2)

        constsFor(val1 * val2)
//        constsFor(-(val1 * val2))

        if (!val1.isZero) {
          constsFor(IdealRat.ONE / val1)
//          constsFor(-(IdealRat.ONE / val1))
          constsFor(val2 / val1)
//          constsFor(-(val2 / val1))
        }
      }
    }

  private def distinctRatConstants(constants : Iterator[ConstantTerm]) = {
    val allConsts = (for (c <- constants) yield i(c)).toSeq
    for (i <- 0 until allConsts.size;
         j <- (i+1) until allConsts.size) yield (allConsts(i) =/= allConsts(j))
  }
  
  private def generalRatAxioms(prefix : String, t : Type,
                               constants : Map[IdealRat, ConstantTerm]) = {
    // instances of axioms for the defined literals
    
    implicit val _ = t
    
    val verySmall = new ConstantTerm(prefix + "very_small")
    val veryLarge = new ConstantTerm(prefix + "very_large")
    env.addConstant(verySmall,  Environment.NullaryFunction, t)
    env.addConstant(veryLarge,  Environment.NullaryFunction, t)

    val sortedValues = constants.keys.toList.sorted
    
    val boundedInstances = {
      //
      // binary predicates
      (for (predName <- Iterator("$less", "$lesseq", "$greater", "$greatereq");
            (value1, const1) <- constants.iterator;
            (value2, const2) <- constants.iterator;
            res <- evalRRPred(predName, value1, value2).iterator)
       yield rrPred(predName, !res, const1, const2)) ++
      //
      // literals are pairwise different
      {
        val allConsts =
          (List(i(verySmall), i(veryLarge)) ++ (for (c <- constants.values) yield i(c))).toSeq
        for (i <- (0 until allConsts.size).iterator;
             j <- ((i+1) until allConsts.size).iterator)
        yield (allConsts(i) =/= allConsts(j))
      }
    }.take(50000).toList

    boundedInstances ++
    //
    // unary predicates
    (for (predName <- List("$is_int", "$is_rat");
          (value, const) <- constants;
          res <- evalRRPred(predName, value).toSeq)
     yield rrPred(predName, !res, const)) ++
    //
    // unary functions
    (for (funName <- List("$uminus", "$floor", "$ceiling", "$truncate", "$round");
          (value, const) <- constants;
          res <- evalRRFun(funName, value).toSeq;
          resConst <- findRepresentations(res, t))
     yield (rrFun(funName, const) === resConst)) ++
    //
    // coercion function $to_int
    (for ((value, const) <- constants;
          res <- evalRRFun("$floor", value).toSeq)
     yield (rrFun("$to_int", const) === res.num)) ++
    //
    // coercion functions $to_rat, $to_real
    (for ((funName, resType) <- List(("$to_rat", RatType), ("$to_real", RealType));
          (value, const) <- constants;
          resConst <- findRepresentations(value, resType))
     yield (rrFun(funName, const) === resConst)) ++
    //
    // binary predicates
    (for (Seq(value1, value2) <- (sortedValues sliding 2).toSeq;
          const1 = constants(value1);
          const2 = constants(value2);
          res <- evalRRPred("$less", value1, value2).toSeq)
     yield rrPred("$less", !res, const1, const2)) ++
    //
    // binary functions
    (for (funName <- List("$sum", "$difference", "$product", "$quotient",
                          "$quotient_e", "$quotient_t", "$quotient_f",
                          "$remainder_e", "$remainder_t", "$remainder_f");
          (value1, const1) <- constants; (value2, const2) <- constants;
          res <- evalRRFun(funName, value1, value2).toSeq;
          resConst <- findRepresentations(res, t))
     yield (rrFun(funName, const1, const2) === resConst)) ++
    //
    // existence of very small/large elements
    (for ((_, const) <- constants)
     yield rrPred("$less", false, verySmall, const) &
           rrPred("$less", false, const, veryLarge) &
           rrPred("$greater", false, const, verySmall) &
           rrPred("$greater", false, veryLarge, const)) ++
    List(rrPred("$less", false, verySmall, veryLarge),
         rrPred("$lesseq", false, verySmall, veryLarge),
         rrPred("$greater", true, verySmall, veryLarge),
         rrPred("$greatereq", true, verySmall, veryLarge)) ++
    //
    // quantified axioms
    //
    List(//
         // binary relations
         //
         all(all(rrPred("$less", false, v(0), v(1)) <=>
                 rrPred("$greater", false, v(1), v(0)))),
         all(all(rrPred("$lesseq", false, v(0), v(1)) <=>
                 rrPred("$greatereq", false, v(1), v(0)))),
         all(all((rrPred("$less", false, v(0), v(1)) | (v(0) === v(1))) <=>
                 rrPred("$lesseq", false, v(0), v(1)))),
//         all(all(rrPred("$less", false, v(0), v(1)) ==> (v(0) =/= v(1)))),
         all(all(all((rrPred("$less", false, v(0), v(1)) &
                      rrPred("$lesseq", false, v(1), v(2))) ==>
                     rrPred("$less", false, v(0), v(2))))),
         all(all(all((rrPred("$lesseq", false, v(0), v(1)) &
                      rrPred("$less", false, v(1), v(2))) ==>
                     rrPred("$less", false, v(0), v(2))))),
         all(all(all((rrPred("$lesseq", false, v(0), v(1)) &
                      rrPred("$lesseq", false, v(1), v(2))) ==>
                     rrPred("$lesseq", false, v(0), v(2))))),
         //
         // R/Q with + forms an abelian group
         //
         all(all(rrFun("$sum", v(0), v(1)) === rrFun("$sum", v(1), v(0)))),
         all(all(all(rrFun("$sum", v(0), rrFun("$sum", v(1), v(2))) ===
                     rrFun("$sum", rrFun("$sum", v(0), v(1)), v(2))))),
         all(rrFun("$sum", v(0), constants(IdealRat.ZERO)) === v(0)),
         all(rrFun("$sum", v(0), rrFun("$uminus", v(0))) === constants(IdealRat.ZERO)),
         all(all(rrFun("$sum", v(0), rrFun("$uminus", v(1))) ===
                 rrFun("$difference", v(0), v(1)))),
         //
         // lemmas about negation
         //
         all((v(0) === rrFun("$uminus", v(0))) ==>
             (v(0) === constants(IdealRat.ZERO))),
         all(rrFun("$uminus", rrFun("$uminus", v(0))) === v(0)),
         //
         // lemmas about multiplication
         //
         all(all(rrFun("$product", v(0), v(1)) === rrFun("$product", v(1), v(0)))),
         all(all((v(1) === constants(IdealRat.ZERO)) |
                 (rrFun("$quotient", rrFun("$product", v(0), v(1)), v(1)) === v(0))))
         )
  }

  private def rrPred(op : String, negated : Boolean, args : ITerm*)
                    (implicit t : Type) : IFormula =
    checkUnintAtom((t match { case RatType => "rat_"; case RealType => "real_" }) + op,
                   args.toList, for (_ <- args.toList) yield t, negated)

  private def rrFun(op : String, args : ITerm*)(implicit t : Type) : ITerm =
    checkUnintFunTerm((t match { case RatType => "rat_"; case RealType => "real_" }) + op,
                      args.toList, for (_ <- args.toList) yield t)._1
  
  private def findRepresentations(r : IdealRat, t : Type) : Seq[ITerm] =
    (for ((c1, c2) <- (ratLiterals get r).toSeq)
     yield i(t match { case RatType => c1; case RealType => c2 })) /* ++
    (if (r.denom.isOne) List(CheckedFunTerm(t match { case RatType => "$to_rat"
                                                      case RealType => "$to_real" },
                                            List((r.num, IntType)))._1) else List()) */
  
  //////////////////////////////////////////////////////////////////////////////
  
  private def evalRRPred(op : String,
                         left : IdealRat,
                         right : IdealRat) : Option[Boolean] = op match {
    case "$less"                         => Some(left < right)
    case "$lesseq"                       => Some(left <= right)
    case "$greater"                      => Some(left > right)
    case "$greatereq"                    => Some(left >= right)
    case _                               => None
  }
  
  private def evalRRPred(op : String,
                         arg : IdealRat) : Option[Boolean] = op match {
    case "$is_int"                       => Some(arg.denom.isOne)
    case "$is_rat"                       => Some(true)
    case _                               => None
  }
  
  private def evalRRFun(op : String,
                        left : IdealRat,
                        right : IdealRat) : Option[IdealRat] = op match {
    case "$sum"                          => Some(left + right)
    case "$difference"                   => Some(left - right)
    case "$product"                      => Some(left * right)
    case "$quotient" if (!right.isZero)  => Some(left / right)
    case _                               => None
  }
  
  private def evalRRFun(op : String, arg : IdealRat) : Option[IdealRat] = op match {
    case "$uminus"     => {
      Some(-arg)
    }
    case "$floor"     => {
      val res = IdealRat(arg.num / arg.denom)
      Some(if (res <= arg) res else (res - IdealRat.ONE))
    }
    case "$ceiling"   => {
      val res = IdealRat(arg.num / arg.denom)
      Some(if (res >= arg) res else (res + IdealRat.ONE))
    }
    case "$truncate"  => Some(arg.signum match {
      case -1 => -IdealRat((-arg.num) / arg.denom)
      case  0 => IdealRat.ZERO
      case  1 => IdealRat(arg.num / arg.denom)
    })
    case "$round"     => {
      for (f <- evalRRFun("$floor", arg);
           c <- evalRRFun("$ceiling", arg))
      yield (if ((f == c) || (arg - f) < (c - arg))
               f
             else
               c)
    }
    case _ => None
  }
  
  //////////////////////////////////////////////////////////////////////////////
  
  private val ratLiterals = new MHashMap[IdealRat, (ConstantTerm, ConstantTerm)]
  private val ratLitValue = new MHashMap[ConstantTerm, IdealRat]
  
  private def constsFor(r : IdealRat) = ratLiterals.getOrElseUpdate(r, {
    val ratConst = new ConstantTerm ("rat_" + r)
    val realConst = new ConstantTerm ("real_" + r)
    env.addConstant(ratConst,  Environment.NullaryFunction, RatType)
    env.addConstant(realConst, Environment.NullaryFunction, RealType)
    ratLitValue += (ratConst -> r)
    ratLitValue += (realConst -> r)
    (ratConst, realConst)
  })
  
  private def ratConstFor(r : IdealRat)  = constsFor(r)._1
  private def realConstFor(r : IdealRat) = constsFor(r)._2
  
  private object RRValue {
    def unapply(t : ITerm) : Option[IdealRat] = t match {
      case IConstant(c) => ratLitValue get c
      case _            => None
    }
  }
  
  //////////////////////////////////////////////////////////////////////////////

  /**
   * Comments are considered as whitespace and ignored right away
   */
  protected override val whiteSpace = """(\s|%.*|(?m)/\*(\*(?!/)|[^*])*\*/)+""".r
  
  /**
   * The grammar rules
   */
  private lazy val TPTP_input: PackratParser[List[List[(Boolean, IFormula)]]] =
    rep(annotated_formula /* | comment */ | include)

  private lazy val annotated_formula = 
    // TPTP_input requires a list, because include abobe returns a list
    ( fof_annotated_logic_formula ^^ { List(_) } ) |
    ( cnf_annotated_logic_formula ^^ { List(_) } ) |
    ( tff_annotated_type_formula ^^ {
        case IBoolLit(false) => List()
        case x =>              List((false, x))
      } ) |
    ( tff_annotated_logic_formula ^^ { List(_) } ) 
  // cnf_annotated


  private lazy val fof_annotated_logic_formula =
    ("fof" ^^ { _ => tptpType = TPTPType.FOF }) ~ "(" ~>
    (atomic_word | wholeNumber) ~ "," ~
    formula_role_other_than_type ~ "," ~ fof_logic_formula <~ ")" ~ "." ^^ {
    case name ~ "," ~ role ~ "," ~ f => 
	role match {
	  case "conjecture" =>
            (true, f)
          case _ =>
            (false, !f) // Assume f sits on the premise side
	}
  } 

  private lazy val cnf_annotated_logic_formula =
    ("cnf" ^^ { _ => tptpType = TPTPType.CNF }) ~ "(" ~>
    (atomic_word | wholeNumber) ~ "," ~
    formula_role_other_than_type ~ "," ~
    fof_logic_formula <~ ")" ~ "." ^^ {
    case name ~ "," ~ role ~ "," ~ f => 
    role match {
      case "conjecture" => {
        assert(false)
        null
      }
      case _ => { // Assume f sits on the premise side
        // we have to add quantifiers for all variables in the problem
        var res =
          if (env.declaredVariableNum > 0) possiblyEmptyTrigger(f) else f
        while (env.declaredVariableNum > 0) {
          res = all(res)
          env.popVar
        }
        (false, !res)
      }
    }
  } 

  /**
   * TFF types
   */

  // In fact, non-null annotations are currently not accepted
  // Slightly rewritten version of the BNF rule in the TPTP report, to discrimate
  // between type and non-type very early, thus helping the parser.
  private lazy val tff_annotated_type_formula =
    (("tff" ^^ { _ => tptpType = TPTPType.TFF }) ~ "(" ~
     (atomic_word | wholeNumber) ~ "," ~ "type" ~ "," ~> tff_typed_atom ~
       opt("," ~> formula_source ~ opt("," ~> formula_useful_info)) <~ ")" ~ ".") ^^ {
       case declarator ~ None           => declarator()
       case declarator ~ Some(_ ~ None) => declarator()

       case declarator ~ Some(_ ~ Some(infos)) => {
         val oldTotality = totalityAxiom
         val oldFunctionality = functionalityAxiom

         if (infos contains "partial")
           totalityAxiom = false
         if (infos contains "relational")
           functionalityAxiom = false

         val res = declarator()

         totalityAxiom = oldTotality
         functionalityAxiom = oldFunctionality

         res
       }
    }

  private lazy val formula_source : PackratParser[Unit] =
    ( "unknown" | "source_unknown" ) ^^ { case _ => () }

  private lazy val formula_useful_info : PackratParser[Seq[String]] =
    "[" ~> rep1sep(atomic_word, ",") <~ "]"

  private var inConjecture = false
  
  private def possiblyEmptyTrigger(f : IFormula) =
    if (inConjecture && !triggersInConjecture)
      // create an empty trigger, to prevent
      // the trigger heuristic from choosing
      // triggers
      ITrigger(List(), f)
    else
      f
      
  private lazy val tff_annotated_logic_formula =
    ("tff" ^^ { _ => tptpType = TPTPType.TFF }) ~ "(" ~
    (atomic_word | wholeNumber) ~ "," ~ 
    formula_role_other_than_type ~ "," ~ tff_logic_formula <~ ")" ~ "." ^^ {
      case name ~ "," ~ role ~ "," ~ f => 
	  role match {
            case "conjecture" =>
              (true, f)
            case _ =>
              (false, !f) // Assume f sits on the premise side
	  }
    } 

  private lazy val formula_role_other_than_type = commit(
    // "type" | 
    "axiom" | "hypothesis" | "definition" | "assumption" | "lemma" | "theorem" | 
    "conjecture" | "negated_conjecture" | "unknown" | atomic_word ) ^^ {
      case role@("conjecture" | "negated_conjecture") => {
        inConjecture = true
        role
      }
      case role => {
        inConjecture = false
        role
      }
    }


  // tff_typed_atom can appear only at toplevel
  private lazy val tff_typed_atom:PackratParser[() => IFormula] =
     ( ( tff_untyped_atom ~ ":" ~ tff_top_level_type ) ^^ { 
       // could declare a new type or a symbol of an existing type
       case typeName ~ ":" ~ Rank((Nil, TType)) => { () =>
         declareType(Type(typeName))
         i(false)
       }
       case symbolName ~ ":" ~ (rank@Rank((Nil, t)))
         if (declaredTypes(t).isDefined) => { () =>
           declareSym(symbolName, rank)
           !(declaredTypes(t).get)(checkUnintFunTerm(symbolName, List(), List())._1)
         }
       case symbolName ~ ":" ~ rank => { () =>
         declareSym(symbolName, rank)
         i(false)
       }
     } ) |
     ( "(" ~> tff_typed_atom <~ ")" )
           
         
  private def declareSym(symbolName : String, rank : Rank) : Unit = {
         if (rank.argsTypes contains OType)
           throw new SyntaxError("Error: type declaration for " + 
               symbolName + ": " + rank + ": argument type cannot be $oType")
         
         if (!rank.argsTypes.isEmpty) {
           if (!booleanFunctionsAsPredicates || rank.resType != OType) {
             // use a real function

             val partial =
               !totalityAxiom ||
               (partialQueries &&
                !( // (rank.argsTypes exists interpretedTypes) &&
                    !(interpretedTypes contains rank.resType)   ))

             env.addFunction(new IFunction(symbolName, rank.argsTypes.size,
                                           partial, !functionalityAxiom),
                             rank)
           } else {
             // use a predicate
             env.addPredicate(new Predicate(symbolName, rank.argsTypes.length),
                              rank)
           }
         } else if (rank.resType != OType)
           // use a constant
           env.addConstant(new ConstantTerm(symbolName), Environment.NullaryFunction,
                           rank.resType)
         else
           // use a nullary predicate (propositional variable)
           env.addPredicate(new Predicate(symbolName, 0), rank)
  }
     
  private lazy val tff_untyped_atom =    atomic_word

  // This results in a Rank in our terminology
  private lazy val tff_top_level_type:PackratParser[Rank] =
    tff_mapping_type |
    ( tff_atomic_type  ^^ { (typ:Type) => Rank0(TypeExistsChecked(typ)) } )

  private lazy val tff_mapping_type:PackratParser[Rank] =
    ( ( tff_unitary_type ~ ">" ~ tff_atomic_type ) ^^
        { case argsTypes ~ ">" ~ resType =>
          Rank((argsTypes map (TypeExistsChecked(_))) -> TypeExistsChecked(resType)) } ) | (
            "(" ~> tff_mapping_type <~ ")" )
    
  private lazy val tff_unitary_type =
    ( tff_atomic_type ^^ { List(_) } ) | ( "(" ~> tff_xprod_type <~ ")" )
    
  private lazy val tff_xprod_type:PackratParser[List[Type]] =
    ( tff_atomic_type ~ "*" ~  rep1sep(tff_atomic_type, "*") ^^ {
      case t1 ~ "*" ~ tail => t1::tail
     } ) |
    ( "(" ~> tff_xprod_type <~ ")" )

  //////////////////////////////////////////////////////////////////////////////
   
  /**
   * TFF formulas
   */

  private lazy val tff_logic_formula =
    tff_binary_formula | tff_unitary_formula
    
  private lazy val tff_binary_formula =
    tff_binary_nonassoc | tff_binary_assoc
    
  private lazy val tff_binary_nonassoc =
    tff_unitary_formula ~ binary_nonassoc_connective ~ tff_unitary_formula ^^ {
      case f1 ~ op ~ f2 => op(f1,f2)
    }
  
  private lazy val tff_binary_assoc =
    tff_or_formula | tff_and_formula
    
  private lazy val tff_or_formula =
    tff_unitary_formula ~ "|" ~ rep1sep(tff_unitary_formula, "|") ^^ {
      case f1 ~ "|" ~ tail => f1::tail reduceLeft { _ | _ }
    }
  
  private lazy val tff_and_formula =     
    tff_unitary_formula ~ "&" ~ rep1sep(tff_unitary_formula, "&") ^^ {
      case f1 ~ "&" ~ tail => {
        f1::tail reduceLeft { _ & _ }
      }
    }
  
  private lazy val tff_ite_f_formula =
    "$ite_f" ~ "(" ~> tff_logic_formula ~ "," ~
                      tff_logic_formula ~ "," ~ tff_logic_formula <~ ")" ^^ {
    case cond ~ _ ~ left ~ _ ~ right => IFormulaITE(cond, left, right)
  }

  private lazy val tff_let_formula :PackratParser[IFormula] =
    ((("$let_tf" ~ "(" ~> functor /* term */ ~ "=" ~ term ^^ {
       case lhs_name ~ _ ~ rhs => {
//         val (lhs_t, lhs_type) = lhs
         val (rhs_t, rhs_type) = rhs
//         if (!lhs_t.isInstanceOf[IConstant])
//           throw new SyntaxError(
//              "Error: currently $let_tf only supports constants, not " + lhs_t)
//         val IConstant(c) = lhs_t
//         if (lhs_type == OType || lhs_type != rhs_type) {
//           throw new SyntaxError(
//              "Error: ill-sorted $let_tf: between " + lhs_t + " and " + rhs_t + "." +
//              " Possibly the type of " + lhs_t + " has to be declared.")
//           warn("ill-sorted $let_tf: between " + lhs_t + " and " + rhs_t + ".")
//         }
         env.pushVar(lhs_name, rhs_type)
         rhs_t
       }
     }) ~ "," ~ tff_logic_formula <~ ")") ^^ {
      case rhs_t ~ _ ~ body => {
        env.popVar
        VariableSubstVisitor(body, (List(rhs_t), -1))
//        ConstantSubstVisitor(body, Map(definition))
      }
    }) |
    ("$let_ff" ~ "(" ~> tff_unitary_formula ~ "<=>" ~ tff_logic_formula ~
                       "," ~ tff_logic_formula <~ ")" ^^ {
      case lhs ~ _ ~ rhs ~ _ ~ body => {
        lhs match {
          case IAtom(p, Seq()) => // nothing
          case _ =>
            throw new SyntaxError(
               "Error: currently $let_ff only supports Boolean variables, not " + lhs)
        }
        val IAtom(p, _) = lhs
        PredicateSubstVisitor(body, Map(p -> rhs))
      }
    })

  private lazy val tff_unitary_formula:PackratParser[IFormula] = 
    tff_quantified_formula | tff_unary_formula |
    tff_ite_f_formula | tff_let_formula |
    (guard(not("$ite_f" | "$let_tf" | "$let_ff")) ~> atom) |
    "(" ~> tff_logic_formula <~ ")"
    
  private lazy val tff_unary_formula =
    "~" ~> tff_unitary_formula ^^ { ! _ }
  
  private lazy val tff_quantified_formula:PackratParser[IFormula] = 
    (((forallSign ^^ { _ => Quantifier.ALL.asInstanceOf[Quantifier] } ) |
	    ("?"        ^^ { _ => Quantifier.EX.asInstanceOf[Quantifier] } )) ~ 
	     "[" ~ tff_varlist ~ "]" ^^ { 
		        case q ~ "[" ~ vl ~ "]" => { 
				  for (v <- vl)
				    env.pushVar(v.name, v.t)
				  // Return the partially instantiated Quantifier-Formula
				  val quantify = (f:IFormula) => {
				    val withGuards = (f /: vl.iterator.zipWithIndex) {
				      case (f, (TypedVar(_, t), ind)) => (q, declaredTypes(t)) match {
				        case (Quantifier.ALL, Some(domPred)) =>
				          domPred(v(vl.size - ind - 1)) ==> f
                        case (Quantifier.EX, Some(domPred)) =>
                          domPred(v(vl.size - ind - 1)) & f
                        case (_, None) =>
                          f
				      }
				    }
				    (possiblyEmptyTrigger(withGuards) /: vl) { case (f, _) =>  IQuantified(q, f) }
                  }
				  (quantify, vl.size)
				}
		     }) ~ ":" ~ tff_unitary_formula ^^ {
		        // Put together the two parts, quantification and formula
		        case (quantTemplate, varNum) ~ ":" ~ f => {
                  for (_ <- 0 until varNum)
                    env.popVar
		          quantTemplate(f)
		        }
		      }


  // Variable list
  private lazy val tff_varlist: PackratParser[List[TypedVar]] =
    rep1sep(tff_var, ",")

  private lazy val tff_var: PackratParser[TypedVar] = 
    ( variableStr ~ ":" ~ tff_atomic_type ^^ { 
        case x ~ ":" ~ typ => TypedVar(x, TypeExistsChecked(typ)) 
      } ) |
    ( variableStr <~ guard(not(":")) ^^ { 
        // default type of variables (in quantifications) is IType
        x => TypedVar(x, IType) 
      } )

  private lazy val tff_atomic_type = 
    // user-defined type
    defined_type | ( atomic_word ^^ { Type(_) } ) 
  // predefined type

  private lazy val defined_type: PackratParser[Type] = 
    (("$oType" | "$o") ^^ { _ => OType }) |
    (("$iType" | ("$i" <~ guard(not("nt")))) ^^ { _ => IType }) |
    ("$tType" ^^ { _ => TType }) |
    ("$int" ^^ { _ => IntType }) |
    ("$rat" ^^ { _ => foundRat; RatType }) |
    ("$real" ^^ { _ => foundReal; RealType })

  //////////////////////////////////////////////////////////////////////////////
    
  /*
   * FOF formulas
   */
  private lazy val fof_logic_formula =
    fof_binary_formula | fof_unitary_formula
    
  private lazy val fof_binary_formula =
    fof_binary_nonassoc | fof_binary_assoc
    
  private lazy val fof_binary_nonassoc =
    fof_unitary_formula ~ binary_nonassoc_connective ~ fof_unitary_formula ^^ {
      case f1 ~ op ~ f2 => op(f1,f2)
    }
  
  private lazy val fof_binary_assoc =
    fof_or_formula | fof_and_formula
    
  private lazy val fof_or_formula =
    fof_unitary_formula ~ "|" ~ rep1sep(fof_unitary_formula, "|") ^^ {
      case f1 ~ "|" ~ tail => f1::tail reduceLeft { _ | _ }
    }
  
  private lazy val fof_and_formula =     
    fof_unitary_formula ~ "&" ~ rep1sep(fof_unitary_formula, "&") ^^ {
      case f1 ~ "&" ~ tail => f1::tail reduceLeft { _ & _ }
    }
  
  private lazy val fof_unitary_formula:PackratParser[IFormula] = 
      fof_quantified_formula | fof_unary_formula | atom |
      "(" ~> fof_logic_formula <~ ")"
      
  private lazy val fof_unary_formula =
    "~" ~> fof_unitary_formula ^^ { !(_) }
  
  private lazy val fof_quantified_formula:PackratParser[IFormula] =
    (((forallSign ^^ { _ => Quantifier.ALL.asInstanceOf[Quantifier] } ) |
      ("?"        ^^ { _ => Quantifier.EX.asInstanceOf[Quantifier] } )) ~ 
       "[" ~ fof_varlist ~ "]" ^^ { 
              case q ~ "[" ~ vl ~ "]" => { 
                for (v <- vl)
                  env.pushVar(v.name, v.t)
                // Return the partially instantiated Quantifier-Formula
                val quantify = (f:IFormula) => (f /: vl) { case (f, _) =>  IQuantified(q, f) }
                (quantify, vl.size)
              } 
           }) ~ ":" ~ fof_unitary_formula ^^ {
              // Put together the two parts, quantification and formula
              case (quantTemplate, varNum) ~ ":" ~ f => {
                for (_ <- 0 until varNum)
                  env.popVar
                quantTemplate(possiblyEmptyTrigger(f))
              }
            }


  // Variable list
  private lazy val fof_varlist: PackratParser[List[TypedVar]] = 
    rep1sep(variableStr, ",") ^^ { _ map { TypedVar(_, IType) } } // looks cryptic?

  //////////////////////////////////////////////////////////////////////////////
  
  /**
   * Definitions common to TFF and FOF
   */

  private lazy val binary_nonassoc_connective = 
    ( "=>" ^^ {
      _ => { (x : IFormula, y : IFormula) => (x ==> y) } } ) |
    ( "<=" <~ guard(not(">")) ^^ {
      _ => { (x : IFormula, y : IFormula) => (y ==> x) } } ) |
    ( "<=>" ^^ {
      _ => { (x : IFormula, y : IFormula) => (x <=> y) } } ) |
    ( "<~>" ^^ {
      _ => { (x : IFormula, y : IFormula) => !(x <=> y) } } ) |
    ( "~|" ^^ {
      _ => { (x : IFormula, y : IFormula) => !(x | y) } } ) |
    ( "~&" ^^ {
      _ => { (x : IFormula, y : IFormula) => !(x & y) } } )

  // Atom
  // Difficulty is determining the type. If fun(args...) has been read 
  // it is possible that fun(args...) is an atom or the lhs of an equation.
  // Determining the type hence nees to be deferred until "=" (or "!=") is 
  // seen (or not). Once that is clear, the signature is extended 
  // appropriately. It can only be done this late because otherwise the signature
  // might be extended unappropriately, and backtracking (in the parser)
  // cannot undo that.

  private lazy val atom : PackratParser[IFormula] =
    ( "$true" ^^ { _ => i(true) }) |
    ( "$false" ^^ { _ => i(false) }) |
    // eqn with lhs a variable
    ( guard(variableStr ~ equalsSign) ~> (constant_or_variable ~ equalsSign ~ term) ^^ { 
	      case x ~ _ ~ t => CheckedEquation(x, t)
      } ) |
    ( guard(variableStr ~ "!=") ~> (constant_or_variable ~ "!=" ~ term) ^^ { 
	      case x ~ _ ~ t => !CheckedEquation(x, t)
      } ) |
    ( bg_constant ~ equalsSign ~ term ^^ { 
	      case c ~ _ ~ t => CheckedEquation(c, t)
      } ) |
    ( bg_constant ~ "!=" ~ term ^^ { 
	  case c ~ _ ~ t => !CheckedEquation(c, t)
      } ) |
    ( "$distinct" ~ "(" ~> termlist <~ ")" ^^ {
      case termlist =>
        connect(for (ind1 <- 0 until termlist.size;
                     ind2 <- (ind1+1) until termlist.size)
                yield !CheckedEquation(termlist(ind1), termlist(ind2)),
                IBinJunctor.And)
      } ) |
  // $ite_t terms
    ( (tff_ite_t_term | tff_let_term) ~ ( equalsSign | "!=" ) ~ term ^^ {
        case lhs ~ "=" ~ rhs => CheckedEquation(lhs, rhs)
        case lhs ~ "!=" ~ rhs => !CheckedEquation(lhs, rhs)
      }) |
  // functor with or without arguments
  ( guard(not("$ite_t" | "$let_tt" | "$let_ft")) ~>
     ( ( functor ~ "(" ~ termlist ~ ")" ^^ { 
   	       case functor ~ "(" ~ termlist ~ ")" => (functor, termlist) } ) |
       ( functor ~ guard(not("(")) ^^ { 
	       case functor ~ _ => (functor, List()) } ) ) ~
   // Up to here the above could be an atom or the lhs of an equation.
   // The following three cases all return a template for a (dis)equation or an atom
   ( ( equalsSign ~ term ^^ { case _ ~ t =>
	     (functor:String, args:List[(ITerm, Type)]) => { 
//	       if (!(Sigma.ranks contains functor))
//             Sigma += (functor -> Rank((args map { _ => IType }) -> IType))
	       CheckedEquation(CheckedFunTerm(functor, args), t)
	     } 
       } ) |
     ( "!=" ~ term ^^ { 
         case _ ~ t =>
	     (functor:String, args:List[(ITerm, Type)]) => { 
//	       if (!(Sigma.ranks contains functor))
//	         Sigma += (functor -> Rank((args map { _ => IType }) -> IType))
	       !CheckedEquation(CheckedFunTerm(functor, args), t)
	     } 
       } ) |
     ( guard(not(equalsSign | "!=")) ^^ { 
         case _ =>
	     (functor:String, args:List[(ITerm, Type)]) => { 
//	       if (!(Sigma.ranks contains functor))
//             Sigma += (functor -> Rank((args map { _ => IType }) -> OType))
	       CheckedAtom(functor, args)
	     } 
       } ) ) ^^ 
   // Put together the results of the parsing obtained so far
   { case (functor,args) ~ fTemplate => fTemplate(functor,args) } )

  // Terms
  // Parsing (of atoms) is such that whenever a term is to be parsed
  // it is clear it must be a term (no backtracking), hence as soon
  // as a term is found the signature can be extended.
  private lazy val term: PackratParser[(ITerm, Type)] =
    tff_ite_t_term | tff_let_term |
    (guard(not("$ite_t" | "$let_tf" | "$let_ff")) ~> (
       funterm | constant_or_variable | bg_constant))

  private lazy val variableStr: PackratParser[String] =
    regex(new Regex("[A-Z][a-zA-Z0-9_]*"))
    
/*    lazy val variable : PackratParser[] =
    variableStr ^^ { name => {
      val t = env.loo
    }} } */
    
  private lazy val funterm: PackratParser[(ITerm, Type)] =
    functor ~ "(" ~ termlist ~ ")" ^^ {
      case functor ~ "(" ~ termlist ~ ")" => CheckedFunTerm(functor, termlist)
        
//	      if (!(Sigma.ranks contains functor))
//	        Sigma += (functor -> Rank((termlist map { _ => IType }) -> IType))
	    // todo: check well-sortedness of arguments
//	    CheckedFunTerm(functor, termlist) 
  }

  private lazy val termlist = rep1sep(term, ",")

  // Foreground constant or parameter
  private lazy val constant_or_variable: PackratParser[(ITerm, Type)] = 
    // a constant cannot be followed by a parenthesis, would see a FunTerm instead
    // Use atomic_word instead of functor?
    guard((functor | variableStr) ~ not("(")) ~> (
      (functor ^^ { functor => {
        if (!(env isDeclaredSym functor)) {
          tptpType match {
            case TPTPType.TFF =>
              warn("implicit declaration of " + functor + ": " + IType)
            case _ =>
              // nothing
          }
          declareSym(functor, Rank0(IType))
        }
          
        (env lookupSym functor) match {
          case Environment.Constant(c, _, t) => (i(c), t)
          case Environment.Variable(ind, t) => (v(ind), t)
          case _ => throw new SyntaxError("Unexpected symbol: " + functor)
        }
        
      }}) | (
          
       variableStr ^^ { varStr => {
        if (!(env isDeclaredSym varStr)) {
          tptpType match {
            case TPTPType.TFF =>
              throw new SyntaxError("implicit declaration of " + varStr)
            case _ =>
              // nothing
          }
          env.pushVar(varStr, IType)
        }
         
       (env lookupSym varStr) match {
         case Environment.Variable(index, t)
           if (tptpType == TPTPType.CNF) =>
             (v(env.declaredVariableNum - index - 1), t)
         case Environment.Variable(index, t) =>
           (v(index), t)
         case _ =>
           throw new SyntaxError("Unexpected symbol: " + varStr)
       }
       }}
      )
    )


  //////////////////////////////////////////////////////////////////////////////
  // Terms specific to TFF

  private lazy val tff_ite_t_term =
    "$ite_t" ~ "(" ~> tff_logic_formula ~ "," ~
                      term ~ "," ~ term <~ ")" ^^ {
    case cond ~ _ ~ l ~ _ ~ r => {
      val (left, leftT) = l
      val (right, rightT) = r
      if (leftT != OType && leftT == rightT)
        (ITermITE(cond, left, right), leftT)
      else
        throw new SyntaxError(
           "Error: ill-sorted $ite_t: between " + left + " and " + right)
    }
  }

  private lazy val tff_let_term =
    ((("$let_tt" ~ "(" ~> functor /* term */ ~ "=" ~ term ^^ {
       case lhs_name ~ _ ~ rhs => {
//         val (lhs_t, lhs_type) = lhs
         val (rhs_t, rhs_type) = rhs
//         if (!lhs_t.isInstanceOf[IConstant])
//           throw new SyntaxError(
//              "Error: currently $let_tt only supports constants, not " + lhs_t)
//         val IConstant(c) = lhs_t
//         if (lhs_type == OType || lhs_type != rhs_type) {
//           throw new SyntaxError(
//              "Error: ill-sorted $let_tt: between " + lhs_t + " and " + rhs_t + "." +
//              " Possibly the type of " + lhs_t + " has to be declared.")
//           warn("ill-sorted $let_tt: between " + lhs_t + " and " + rhs_t + ".")
//         }
         env.pushVar(lhs_name, rhs_type)
         rhs_t
       }
     }) ~ "," ~ term <~ ")") ^^ {
      case rhs_t ~ _ ~ body => {
        env.popVar
        (VariableSubstVisitor(body._1, (List(rhs_t), -1)), body._2)
//        (ConstantSubstVisitor(body._1, Map(definition)), body._2)
      }
    }) |
    ("$let_ft" ~ "(" ~> tff_unitary_formula ~ "<=>" ~ tff_logic_formula ~
                       "," ~ term <~ ")" ^^ {
      case lhs ~ _ ~ rhs ~ _ ~ body => {
        lhs match {
          case IAtom(p, Seq()) => // nothing
          case _ =>
            throw new SyntaxError(
               "Error: currently $let_ff only supports Boolean variables, not " + lhs)
        }
        val IAtom(p, _) = lhs
        (PredicateSubstVisitor(body._1, Map(p -> rhs)), body._2)
      }
    })

  //////////////////////////////////////////////////////////////////////////////

  private def fofify(t : Type) = tptpType match {
    case TPTPType.FOF | TPTPType.CNF => IType
    case _ => t
  }
      
  // Background literal constant
  private lazy val bg_constant: PackratParser[(ITerm, Type)] =
    (
      (regex(isIntegerConstRegEx) <~ guard(not(regex("[./]".r)))) ^^ { 
	    s => (i(IdealInt(s)), fofify(IntType))
      }
    ) | (
      (regex(isIntegerConstRegEx) ~ "/" ~ regex(isIntegerConstRegEx)) ^^ {
        case num ~ _ ~ denom => {
          foundRat
          (i(ratConstFor(IdealRat(num + "/" + denom))), fofify(RatType))
        }
      }
    ) | (
      (regex(isIntegerConstRegEx) ~ "." ~ regex("""[0-9Ee\-]+""".r)) ^^ {
        case int ~ _ ~ frac => {
          foundReal
          (i(realConstFor(IdealRat(int + "." + frac))), fofify(RealType))
        }
      }
    ) | (
      regex(("\"([\\040-\\041\\043-\\0133\\0135-\\0176]|\\\\\"|\\\\\\\\)*\"").r) ^^ {
        case s =>
          (i(occurringStrings.getOrElseUpdate(s, {
             val c = new ConstantTerm ("stringConstant" + occurringStrings.size)
             env.addConstant(c, Environment.NullaryFunction, IType)
             c
           })), IType)
      }
    )
  
  // lexical: don't confuse = with => (the lexer is greedy)
  private lazy val equalsSign = "=" <~ guard(not(">"))
  
  private lazy val forallSign = "!" <~ guard(not("="))

  private lazy val functor = keyword | atomic_word

  private lazy val atomic_word: PackratParser[String] = 
    ( regex("""'([^'\\]|(\\['\\]))*'""".r) ^^ {
        x => singleQuotedQuote.replaceAllIn(x.drop(1).dropRight(1),
                                            m => m group 0) } ) |
    regex("[a-z][a-zA-Z0-9_]*".r)

  private lazy val keyword = regex("[$][a-z_]+".r)

/* Could be specific (but why?)
  lazy val keyword = 
    "$uminus"     |
    "$sum"        |
    "$difference" |
    "$product"    |
    ("$less" <~ guard(not("eq")))   |
    "$lesseq"     |
    ("$greater" <~ guard(not("eq")))  |
    "$greatereq"  |
    "$evaleq"     
*/

  // Parsing of comments is not optimal as they may not appear
  // inside formulas - essentially they are an atom
//  private lazy val comment: PackratParser[List[IFormula]] =
//    """%.*""".r ^^ (x => List(null /* Comment(x) */))

  private lazy val include: PackratParser[List[(Boolean, IFormula)]] = 
    "include" ~> "(" ~> atomic_word <~ ")" <~ "." ^^ { case fileName  => {
	    val TPTPHome = System.getenv("TPTP")
	    val filename = (if (TPTPHome == null) "" else TPTPHome + "/") + fileName
	    val reader = new java.io.BufferedReader (
                   new java.io.FileReader(new java.io.File (filename)))
        parseAll[List[List[(Boolean, IFormula)]]](TPTP_input, reader) match {
          case Success(formulas, _) =>
            formulas.flatten
          case error =>
            throw new SyntaxError("When reading " + filename + "\n" + error)
	    }
	  } 
  }

  /**
   * CheckedXX: creates an XX, type-checked against sig and varTypes
   */
  private def CheckedEquation(s: (ITerm, Type), t: (ITerm, Type)) = {
    containsEquations = true
    val (s_term, s_type) = s
    val (t_term, t_type) = t
    if (s_type != OType && s_type == t_type) 
      s_term === t_term
    else
      throw new SyntaxError(
         "Error: ill-sorted (dis)equation: between " + s_term + " and " + t_term)
  }

  private def CheckedAtom(pred: String,
                          args: List[(ITerm, Type)])
                         : IFormula = (pred, args map (_._2)) match {
    case ("$less",      Seq(IntType, IntType)) => args(0)._1 < args(1)._1
    case ("$lesseq",    Seq(IntType, IntType)) => args(0)._1 <= args(1)._1
    case ("$greater",   Seq(IntType, IntType)) => args(0)._1 > args(1)._1
    case ("$greatereq", Seq(IntType, IntType)) => args(0)._1 >= args(1)._1
    case ("$evaleq",    Seq(IntType, IntType)) => args(0)._1 === args(1)._1
    case ("$is_int",    Seq(IntType))          => true
    case ("$is_rat",    Seq(IntType))          => true
    case ("$is_real",   Seq(IntType))          => true
    case ("$is_rat",    Seq(RatType))          => true
    case ("$is_real",   Seq(RatType))          => true
    case ("$is_real",   Seq(RealType))         => true

    case (pred, argTypes)
      if ((arithmeticOps contains pred) && !Seqs.disjointSeq(arithTypes, argTypes)) =>
        argTypes match {
          case Seq(RatType, _*) =>
            checkUnintAtom("rat_" + pred, args map (_._1), argTypes)
          case Seq(RealType, _*) =>
            checkUnintAtom("real_" + pred, args map (_._1), argTypes)
          case _ =>
            // should not happen
            throw new SyntaxError("Operator " + pred +
                                  " cannot be applied to " +
                                  (argTypes mkString " x "))
      }

    case (pred, argTypes) =>
      checkUnintAtom(pred, args map (_._1), argTypes)
  }
  
  private def checkUnintAtom(pred: String,
                             args: Seq[ITerm], argTypes : Seq[Type],
                             negated : Boolean = false)
              : IFormula = {
        if (!(env isDeclaredSym pred)) {
          val rank = Rank((argTypes.toList, OType))
          if (tptpType == TPTPType.TFF || (pred endsWith "'"))
            warn("implicit declaration or overloading of " + pred + ": " + rank)
          declareSym(pred, rank)
        }

      (env lookupSym pred) match {
        case Environment.Function(f, r) if (r.resType == OType) =>
          if (r.argsTypes != argTypes) {
            // urgs, symbol has been used with different arities
            // -> disambiguation-hack
            checkUnintAtom(pred + "'", args, argTypes, negated)
          } else {
            // then a predicate has been encoded as a function
            if (negated)
              IIntFormula(IIntRelation.EqZero, IPlus(IFunApp(f, args), -1))
            else
              IIntFormula(IIntRelation.EqZero, IFunApp(f, args))
          }
        case Environment.Predicate(p, _, r) =>
          if (r.argsTypes != argTypes) {
            // urgs, symbol has been used with different arities
            // -> disambiguation-hack
            checkUnintAtom(pred + "'", args, argTypes, negated)
          } else {
            if (negated)
              !IAtom(p, args)
            else
              IAtom(p, args)
          }
        case _ =>
          throw new SyntaxError("Unexpected symbol: " + pred)
      }
  }
  
/*      // Assume that pred has been entered into sig already
    if (Sigma(pred).argsTypes == Sigma.typesOf(args, varTypes))
  Atom(pred, args)
    else
	throw new SyntaxError("Error: ill-sorted atom: " + Atom(pred, args)) */

  private def CheckedFunTerm(fun: String,
                             args: List[(ITerm, Type)])
                            : (ITerm, Type) = (fun, args map (_._2)) match {
    case ("$sum",         Seq(IntType, IntType))  => (args(0)._1 + args(1)._1, IntType)
    case ("$difference",  Seq(IntType, IntType))  => (args(0)._1 - args(1)._1, IntType)
    case ("$product",     Seq(IntType, IntType))  => (mult(args(0)._1, args(1)._1), IntType)
    case ("$uminus",      Seq(IntType))           => (-args(0)._1, IntType)

    case ("$quotient_e",  Seq(IntType, IntType))  => {
      // Euclidian division
      val Seq(num, denom) = for ((a, _) <- args) yield a
      (mulTheory.eDiv(num, denom), IntType)
    }
    case ("$remainder_e",  Seq(IntType, IntType))  => {
      // Euclidian remainder
      val Seq(num, denom) = for ((a, _) <- args) yield a
      (mulTheory.eMod(num, denom), IntType)
    }

    case ("$quotient_t",  Seq(IntType, IntType))  => {
      // Truncation division
      val Seq(num, denom) = for ((a, _) <- args) yield a
      (mulTheory.tDiv(num, denom), IntType)
    }
    case ("$remainder_t",  Seq(IntType, IntType))  => {
      // Truncation remainder
      val Seq(num, denom) = for ((a, _) <- args) yield a
      (mulTheory.tMod(num, denom), IntType)
    }

    case ("$quotient_f",  Seq(IntType, IntType))  => {
      // Floor division
      val Seq(num, denom) = for ((a, _) <- args) yield a
      (mulTheory.fDiv(num, denom), IntType)
    }
    case ("$remainder_f",  Seq(IntType, IntType))  => {
      // Floor remainder
      val Seq(num, denom) = for ((a, _) <- args) yield a
      (mulTheory.fMod(num, denom), IntType)
    }

    case ("$to_int",      Seq(IntType))           => args(0)
    case ("$to_rat",      Seq(RatType))           => args(0)
    case ("$to_real",     Seq(RealType))          => args(0)

    case ("$to_rat",      Seq(IntType))           => {
      foundRat
      args(0)._1 match {
        case Const(value) =>
          (ratConstFor(IdealRat(value)), RatType)
        case _ =>
         checkUnintFunTerm("int_" + fun, args map (_._1), Seq(IntType))
      }
    }
    case ("$to_rat",      Seq(RealType))          => {
      foundRat
      args(0)._1 match {
        case RRValue(value) =>
          (ratConstFor(value), RatType)
        case _ =>
         checkUnintFunTerm("real_" + fun, args map (_._1), Seq(RealType))
      }
    }
    case ("$to_real",     Seq(IntType))           => {
      foundReal
      args(0)._1 match {
        case Const(value) =>
          (realConstFor(IdealRat(value)), RealType)
        case _ =>
         checkUnintFunTerm("int_" + fun, args map (_._1), Seq(IntType))
      }
    }
    case ("$to_real",     Seq(RatType))           => {
      foundReal
      args(0)._1 match {
        case RRValue(value) =>
          (realConstFor(value), RealType)
        case _ =>
         checkUnintFunTerm("rat_" + fun, args map (_._1), Seq(RatType))
      }
    }

    case (fun, argTypes)
      if ((arithmeticOps contains fun) && !Seqs.disjointSeq(arithTypes, argTypes)) =>
        args match {
        case Seq((RRValue(argValue), RatType))
          if (!(arithmeticPreds contains fun)) => 
          (for (resValue <- evalRRFun(fun, argValue))
           yield (i(ratConstFor(resValue)), RatType)) getOrElse (
             checkUnintFunTerm("rat_" + fun, args map (_._1), argTypes))
        case Seq((RRValue(argValue), RealType))
          if (!(arithmeticPreds contains fun)) => 
          (for (resValue <- evalRRFun(fun, argValue))
           yield (i(realConstFor(resValue)), RealType)) getOrElse (
             checkUnintFunTerm("real_" + fun, args map (_._1), argTypes))
        
        case Seq((RRValue(argValue1), RatType), (RRValue(argValue2), RatType))
          if (!(arithmeticPreds contains fun)) => 
          (for (resValue <- evalRRFun(fun, argValue1, argValue2))
           yield (i(ratConstFor(resValue)), RatType)) getOrElse (
             checkUnintFunTerm("rat_" + fun, args map (_._1), argTypes))
        case Seq((RRValue(argValue1), RealType), (RRValue(argValue2), RealType))
          if (!(arithmeticPreds contains fun)) => 
          (for (resValue <- evalRRFun(fun, argValue1, argValue2))
           yield (i(realConstFor(resValue)), RealType)) getOrElse (
             checkUnintFunTerm("real_" + fun, args map (_._1), argTypes))
        
        case Seq((_, RatType)) | Seq((_, RatType), (_, RatType)) =>
          checkUnintFunTerm("rat_" + fun, args map (_._1), argTypes)
        case Seq((_, RealType)) | Seq((_, RealType), (_, RealType)) =>
          checkUnintFunTerm("real_" + fun, args map (_._1), argTypes)
          
        case _ =>
          // should not happen
          throw new SyntaxError("Unexpected operator: " + fun)
      }

    case (fun, argTypes) =>
      checkUnintFunTerm(fun, args map (_._1), argTypes)
  }

  private def checkUnintFunTerm(fun: String, args: Seq[ITerm], argTypes : Seq[Type])
                               : (ITerm, Type) = {
        if (!(env isDeclaredSym fun)) {
          val rank = Rank((argTypes.toList, IType))
          if (tptpType == TPTPType.TFF || (fun endsWith "'"))
            warn("implicit declaration or overloading of " + fun + ": " + rank)
          declareSym(fun, rank)
        }
        
      (env lookupSym fun) match {
        case Environment.Function(f, r) if (r.resType != OType) =>
          if (r.argsTypes != argTypes) {
            // urgs, symbol has been used with different arities
            // -> disambiguation-hack
            checkUnintFunTerm(fun + "'", args, argTypes)
          } else {
            (IFunApp(f, args), r.resType)
          }
        case Environment.Constant(c, _, t) => {
          if (!args.isEmpty)
            throw new SyntaxError("Constant does not accept arguments: " + functor)
          (IConstant(c), t)
        }
        case Environment.Variable(ind, t) => {
          if (!args.isEmpty)
            throw new SyntaxError("Variable does not accept arguments: " + functor)
          (IVariable(ind), t)
        }
        case _ =>
          throw new SyntaxError("Unexpected symbol: " + fun)
      }
  }
  
/*      
    // Assume that fun has been entered into sig already
    if (args.isEmpty) {
	// A constant. See if we have a foreground constant or parameter
	if (Sigma.BGRanks contains fun)
	  // We have a parameter
	  Param(fun)
	else
	  // Foreground Constant
        Const(fun) 
    } else if (Sigma(fun).argsTypes == Sigma.typesOf(args, varTypes)) 
	// Type Checking OK 
	FunTerm(fun, args)
    else
	throw new SyntaxError("Error: ill-sorted term: " + FunTerm(fun, args)) */

  private def TypeExistsChecked(typ: Type) = 
    if (declaredTypes contains typ)
      typ
    else
      throw new SyntaxError("Error: type has not been declared: " + typ)
}

<|MERGE_RESOLUTION|>--- conflicted
+++ resolved
@@ -154,15 +154,11 @@
                                      TPTPTParser.Rank,
                                      TPTPTParser.Rank],
                   settings : ParserSettings)
-<<<<<<< HEAD
-      extends Parser2InputAbsy(_env, settings)
-=======
       extends Parser2InputAbsy[TPTPTParser.Type,
                                TPTPTParser.Type,
                                TPTPTParser.Rank,
                                TPTPTParser.Rank,
                                Unit](_env, settings)
->>>>>>> 90721693
       with JavaTokenParsers with PackratParsers {
 
   import IExpression._
