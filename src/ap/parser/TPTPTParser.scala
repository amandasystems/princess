/**
 * This file is part of Princess, a theorem prover for Presburger
 * arithmetic with uninterpreted predicates.
 * <http://www.philipp.ruemmer.org/princess.shtml>
 *
 * Copyright (C) 2012      Philipp Ruemmer <ph_r@gmx.net>
 *               2010-2012 NICTA/Peter Baumgartner <Peter.Baumgartner@nicta.com.au>
 *
 * Princess is free software: you can redistribute it and/or modify
 * it under the terms of the GNU General Public License as published by
 * the Free Software Foundation, either version 3 of the License, or
 * (at your option) any later version.
 *
 * Princess is distributed in the hope that it will be useful,
 * but WITHOUT ANY WARRANTY; without even the implied warranty of
 * MERCHANTABILITY or FITNESS FOR A PARTICULAR PURPOSE.  See the
 * GNU General Public License for more details.
 *
 * You should have received a copy of the GNU General Public License
 * along with Princess.  If not, see <http://www.gnu.org/licenses/>.
 */

package ap.parser

import ap._
import ap.basetypes.IdealInt
import ap.terfor.{Formula, ConstantTerm}
import ap.terfor.preds.Predicate
import ap.terfor.conjunctions.Quantifier
import ap.parameters.Param
import scala.collection.mutable.{HashMap => MHashMap, HashSet => MHashSet}
import scala.util.parsing.combinator.{JavaTokenParsers, PackratParsers}
import scala.util.matching.Regex

object TPTPTParser {
  
  private case class TypedVar(name : String, t : Type)
  private type SyntaxError = Parser2InputAbsy.ParseException

  def warn(msg : String) : Unit = Console.withOut(Console.err) {
    println("Warning: " + msg)
  }

  private case class Type(name: String) {
    override def toString = name
  }
  
  // Types
  private object IType extends Type("$i") // Individuals (of the Herbrand Universe)
  // cannot call the object iType because if so Scala pattern matching assumes i
  // Type is a *variable*
  private object OType extends Type("$o") // Truth values
  private object TType extends Type("$tType") // The type of types (kinds)
  private object IntType extends Type("$int")
  private object RatType extends Type("$rat")
  private object RealType extends Type("$real")
  
  private val preDeclaredTypes = Set(TType, OType, IType, IntType, RatType, RealType)

  // Notice: no space between - and digits
  private val isIntegerConstRegEx = """[+-]?[0-9]+""".r 
  
  // Predefined types: $i: individuals, $o: truth values
  // var types = Set(IType, OType, IntType, raTType, RealType)

  /**
   * Rank: The signature of individual function (and predicate) symbols.
   */

  private case class Rank(rank: (List[Type], Type)) {
    def argsTypes = rank._1
    def resType = rank._2
    override def toString = 
      (if (argsTypes.isEmpty) "" else  ((argsTypes mkString " x ") + " → ")) + resType
  }

  // Convenience functions

  private def Rank0(r: Type) = new Rank(List() -> r)
  private def Rank1(r: (Type, Type)) = new Rank(List(r._1) -> r._2)
  private def Rank2(r: ((Type, Type), Type)) = new Rank(List(r._1._1, r._1._2) -> r._2)
  private def Rank3(r: ((Type, Type, Type), Type)) = new Rank(List(r._1._1, r._1._2, r._1._2) -> r._2)

  val predefinedParts = Set(new PartName("axiom"),
                            new PartName("hypothesis"),
                            new PartName("definition"),
                            new PartName("assumption"),
                            new PartName("lemma"),
                            new PartName("theorem"),
                            new PartName("conjecture"),
                            new PartName("negated_conjecture"),
                            new PartName("unknown"))
 
  val predefinedPartMap =
    (for (p <- predefinedParts.iterator) yield (p.toString -> p)).toMap

  object TPTPType extends Enumeration {
    val FOF, TFF, Unknown = Value
  }
     
}

/**
 * A parser for TPTP, both FOF and TFF
 */
class TPTPTParser(_env : Environment)
      extends Parser2InputAbsy(_env) with JavaTokenParsers with PackratParsers {

  import IExpression._
  import TPTPTParser._
  
  def apply(reader : java.io.Reader)
           : (IFormula, List[IInterpolantSpec], Signature) = {
    parseAll[List[List[IFormula]]](TPTP_input, reader) match {
      case Success(formulas, _) => {
        val tffs = formulas.flatten.filter(_ != null)
<<<<<<< HEAD
        if (haveConjecture) {
          CmdlMain.positiveResult = "Theorem"
          CmdlMain.negativeResult = "CounterSatisfiable"
        } else {
          CmdlMain.positiveResult = "Unsatisfiable"
          CmdlMain.negativeResult = "Satisfiable"
        }
        
        val problem = connect(tffs, IBinJunctor.Or)

        chosenFiniteConstraintMethod = tptpType match {
          case TPTPType.FOF =>
            Param.FiniteDomainConstraints.VocabularyEquations
          case TPTPType.TFF =>
            Param.FiniteDomainConstraints.None
          case TPTPType.Unknown => {
            warn("Was not able to figure out kind of TPTP input")
            Param.FiniteDomainConstraints.None
          }
        }
        
        // add axioms about the range of symbols; guards for quantifiers are
        // introducing during Preprocessing
        val domainAxioms = chosenFiniteConstraintMethod match {
          case Param.FiniteDomainConstraints.DomainSize =>
            connect(for (s <- env.symbols) yield s match {
              case Environment.Constant(c, Environment.NullaryFunction) =>
                !(c >= 0 & c < CmdlMain.domain_size)
              case Environment.Function(f, false) => {
                val fApp = IFunApp(f, for (i <- 0 until f.arity) yield v(i))
                val matrix = (fApp >= 0 & fApp < CmdlMain.domain_size)
                !quan(for (i <- 0 until f.arity) yield Quantifier.ALL, matrix)
              }
              case Environment.Predicate(_) | Environment.Function(_, true) =>
                i(false)
            }, IBinJunctor.Or)
          case Param.FiniteDomainConstraints.None |
               Param.FiniteDomainConstraints.VocabularyEquations =>
            i(false)
        }
        
        (problem ||| domainAxioms, List(), env.toSignature)
=======
        (getAxioms ===> connect(tffs, IBinJunctor.Or), List(), env.toSignature)
>>>>>>> d1898151
      }
      case error =>
        throw new SyntaxError(error.toString)
    }
    
  }

  private var tptpType = TPTPType.Unknown
  
  var chosenFiniteConstraintMethod : Param.FiniteDomainConstraints.Value =
    Param.FiniteDomainConstraints.None
  
  private val declaredTypes = new MHashSet[Type]

  {
    declaredTypes ++= preDeclaredTypes
  }

  /**
   * Translate boolean-valued functions as predicates or as functions? 
   */
  private val booleanFunctionsAsPredicates = false
  /**
   * Totality axioms?
   */
  private val totalityAxiom = true
  /**
   * Functionality axioms?
   */
  private val functionalityAxiom = true

  private var haveConjecture = false

  
  
  /**
   * The grammar rules
   */
  private lazy val TPTP_input: PackratParser[List[List[IFormula]]] =
    rep(annotated_formula | comment | include)

  private lazy val annotated_formula = 
    // TPTP_input requires a list, because include abobe returns a list
    ( fof_annotated_logic_formula ^^ {
        f => tptpType = TPTPType.FOF; List(f)
      } ) |
    ( tff_annotated_type_formula ^^ { _ => List() } ) |
    ( tff_annotated_logic_formula ^^ {
        f => tptpType = TPTPType.TFF; List(f)
      } ) 
  // cnf_annotated


  private lazy val fof_annotated_logic_formula =
    "fof" ~ "(" ~ (atomic_word | wholeNumber) ~ "," ~ atomic_word ~ "," ~
    fof_logic_formula ~ ")" <~ "." ^^ {
    case "fof" ~ "(" ~ name ~ "," ~ role ~ "," ~ f ~ ")" => 
	role match {
	  case "conjecture" => {
	    haveConjecture = true
        f
	  }
	  // "type" just returns TrueAtom - deal with that above
	  // case "type" => xxx
      case _ => !f // Assume f sits on the premise side
	}
  } 

  /**
   * TFF types
   */

  // In fact, non-null annotations are currently not accepted
  // Slightly rewritten version of the BNF rule in the TPTP report, to discrimate
  // between type and non-type very early, thus helping the parser.
  private lazy val tff_annotated_type_formula =
    "tff" ~ "(" ~
    (atomic_word | wholeNumber) ~ "," ~ "type" ~ "," ~ tff_typed_atom ~
    ")" <~ "." ^^ { 
    // It's there just for its side effect
    _ => ()
  }

  private lazy val tff_annotated_logic_formula =
    "tff" ~ "(" ~ (atomic_word | wholeNumber) ~ "," ~ 
    formula_role_other_than_type ~ "," ~ tff_logic_formula ~ ")" <~ "." ^^ {
      case "tff" ~ "(" ~ name ~ "," ~ role ~ "," ~ f ~ ")" => 
	  role match {
	    case "conjecture" => {
	      haveConjecture = true
	      INamedPart(predefinedPartMap(role), f)
	    }
	    case _ => INamedPart(predefinedPartMap(role), !f) // Assume f sits on the premise side
	  }
    } 

  private lazy val formula_role_other_than_type = commit(
    // "type" | 
    "axiom" | "hypothesis" | "definition" | "assumption" | "lemma" | "theorem" | 
    "conjecture" | "negated_conjecture" | "unknown" | atomic_word )


  // tff_typed_atom can appear only at toplevel
  private lazy val tff_typed_atom:PackratParser[Unit] =
     ( ( tff_untyped_atom ~ ":" ~ tff_top_level_type ) ^^ { 
	        // could declare a new type or a symbol of an existing type
       case typeName ~ ":" ~ Rank((Nil, TType)) => {
         // TODO: we have to add guards to encode that uninterpreted domains
         // could be finite
	     declaredTypes += Type(typeName)
	     ()
	     //Sigma += Type(typeName)
         // println("declared")
         // return a dummy
         // TrueAtom
       }
       case symbolName ~ ":" ~ rank =>
         declareSym(symbolName, rank)
     } ) |
     ( "(" ~> tff_typed_atom <~ ")" )
           
         
         /*
         if (rank.argsTypes.isEmpty && 
					  // Prop variables are better handled
					  // by the foreground
					  rank.resType != OType &&
					  (Sigma.BGTypes contains rank.resType) &&
					  Flags.paramsOpSet.value == "BG")
					// only in this case we have a BG operator
					Sigma = Sigma addBG (symbolName -> rank)
				      else
					Sigma += (symbolName -> rank)
				      // return a dummy
				      // println("declared")
				      // TrueAtom
				    }
				  */
     
  private def declareSym(symbolName : String, rank : Rank) : Unit = {
         if (rank.argsTypes contains OType)
           throw new SyntaxError("Error: type declaration for " + 
               symbolName + ": " + rank + ": argument type cannot be $oType")
         
         if (!rank.argsTypes.isEmpty) {
           if (!booleanFunctionsAsPredicates || rank.resType != OType)
             // use a real function
             env.addFunction(new IFunction(symbolName, rank.argsTypes.size,
                                           !totalityAxiom, !functionalityAxiom),
                             rank.resType == OType)
           else
             // use a predicate
             env.addPredicate(new Predicate(symbolName, rank.argsTypes.length))
         } else if (rank.resType != OType)
           // use a constant
           env.addConstant(new ConstantTerm(symbolName), Environment.NullaryFunction)
         else
           // use a nullary predicate (propositional variable)
           env.addPredicate(new Predicate(symbolName, 0))
  }
     
  private lazy val tff_untyped_atom =    atomic_word

  // This results in a Rank in our terminology
  private lazy val tff_top_level_type:PackratParser[Rank] =
    tff_mapping_type |
    ( tff_atomic_type  ^^ { (typ:Type) => Rank0(TypeExistsChecked(typ)) } )

  private lazy val tff_mapping_type:PackratParser[Rank] =
    ( ( tff_unitary_type ~ ">" ~ tff_atomic_type ) ^^
        { case argsTypes ~ ">" ~ resType =>
          Rank((argsTypes map (TypeExistsChecked(_))) -> TypeExistsChecked(resType)) } ) | (
            "(" ~> tff_mapping_type <~ ")" )
    
  private lazy val tff_unitary_type =
    ( tff_atomic_type ^^ { List(_) } ) | ( "(" ~> tff_xprod_type <~ ")" )
    
  private lazy val tff_xprod_type:PackratParser[List[Type]] =
    ( tff_atomic_type ~ "*" ~  rep1sep(tff_atomic_type, "*") ^^ {
      case t1 ~ "*" ~ tail => t1::tail
     } ) |
    ( "(" ~> tff_xprod_type <~ ")" )

  //////////////////////////////////////////////////////////////////////////////
   
  /**
   * TFF formulas
   */

  private lazy val tff_logic_formula =
    tff_binary_formula | tff_unitary_formula
    
  private lazy val tff_binary_formula =
    tff_binary_nonassoc | tff_binary_assoc
    
  private lazy val tff_binary_nonassoc =
    tff_unitary_formula ~ binary_nonassoc_connective ~ tff_unitary_formula ^^ {
      case f1 ~ op ~ f2 => op(f1,f2)
    }
  
  private lazy val tff_binary_assoc =
    tff_or_formula | tff_and_formula
    
  private lazy val tff_or_formula =
    tff_unitary_formula ~ "|" ~ rep1sep(tff_unitary_formula, "|") ^^ {
      case f1 ~ "|" ~ tail => f1::tail reduceLeft { _ | _ }
    }
  
  private lazy val tff_and_formula =     
    tff_unitary_formula ~ "&" ~ rep1sep(tff_unitary_formula, "&") ^^ {
      case f1 ~ "&" ~ tail => {
        f1::tail reduceLeft { _ & _ }
      }
    }
  
  private lazy val tff_unitary_formula:PackratParser[IFormula] = 
    tff_quantified_formula | tff_unary_formula | atom |
    "(" ~> tff_logic_formula <~ ")"
    
  private lazy val tff_unary_formula =
    "~" ~> tff_unitary_formula ^^ { ! _ }
  
  private lazy val tff_quantified_formula:PackratParser[IFormula] = 
    (((forallSign ^^ { _ => Quantifier.ALL.asInstanceOf[Quantifier] } ) |
	    ("?"        ^^ { _ => Quantifier.EX.asInstanceOf[Quantifier] } )) ~ 
	     "[" ~ tff_varlist ~ "]" ^^ { 
		        case q ~ "[" ~ vl ~ "]" => { 
				  for (v <- vl)
				    env pushVar v.name
				  // Return the partially instantiated Quantifier-Formula
				  val quantify = (f:IFormula) => (f /: vl) { case (f, _) =>  IQuantified(q, f) }
				  (quantify, vl.size)
				}
		     }) ~ ":" ~ tff_unitary_formula ^^ {
		        // Put together the two parts, quantification and formula
		        case (quantTemplate, varNum) ~ ":" ~ f => {
                  for (_ <- 0 until varNum)
                    env.popVar
		          quantTemplate(f)
		        }
		      }


  // Variable list
  private lazy val tff_varlist: PackratParser[List[TypedVar]] =
    rep1sep(tff_var, ",")

  private lazy val tff_var: PackratParser[TypedVar] = 
    ( variableStr ~ ":" ~ tff_atomic_type ^^ { 
        case x ~ ":" ~ typ => TypedVar(x, TypeExistsChecked(typ)) 
      } ) |
    ( variableStr <~ guard(not(":")) ^^ { 
        // default type of variables (in quantifications) is IType
        x => TypedVar(x, IType) 
      } )

  private lazy val tff_atomic_type = 
    // user-defined type
    defined_type | ( atomic_word ^^ { Type(_) } ) 
  // predefined type

  private lazy val defined_type: PackratParser[Type] = 
    (("$oType" | "$o") ^^ { _ => OType }) |
    (("$iType" | ("$i" <~ guard(not("nt")))) ^^ { _ => IType }) |
    ("$tType" ^^ { _ => TType }) |
    ("$int" ^^ { _ => IntType })
   // $real | $rat | $int 

  //////////////////////////////////////////////////////////////////////////////
    
  /*
   * FOF formulas
   */
  private lazy val fof_logic_formula =
    fof_binary_formula | fof_unitary_formula
    
  private lazy val fof_binary_formula =
    fof_binary_nonassoc | fof_binary_assoc
    
  private lazy val fof_binary_nonassoc =
    fof_unitary_formula ~ binary_nonassoc_connective ~ fof_unitary_formula ^^ {
      case f1 ~ op ~ f2 => op(f1,f2)
    }
  
  private lazy val fof_binary_assoc =
    fof_or_formula | fof_and_formula
    
  private lazy val fof_or_formula =
    fof_unitary_formula ~ "|" ~ rep1sep(fof_unitary_formula, "|") ^^ {
      case f1 ~ "|" ~ tail => f1::tail reduceLeft { _ | _ }
    }
  
  private lazy val fof_and_formula =     
    fof_unitary_formula ~ "&" ~ rep1sep(fof_unitary_formula, "&") ^^ {
      case f1 ~ "&" ~ tail => f1::tail reduceLeft { _ & _ }
    }
  
  private lazy val fof_unitary_formula:PackratParser[IFormula] = 
      fof_quantified_formula | fof_unary_formula | atom |
      "(" ~> fof_logic_formula <~ ")"
      
  private lazy val fof_unary_formula =
    "~" ~> fof_unitary_formula ^^ { !(_) }
  
  private lazy val fof_quantified_formula:PackratParser[IFormula] =
    (((forallSign ^^ { _ => Quantifier.ALL.asInstanceOf[Quantifier] } ) |
      ("?"        ^^ { _ => Quantifier.EX.asInstanceOf[Quantifier] } )) ~ 
       "[" ~ fof_varlist ~ "]" ^^ { 
              case q ~ "[" ~ vl ~ "]" => { 
                for (v <- vl)
                  env pushVar v.name
                // Return the partially instantiated Quantifier-Formula
                val quantify = (f:IFormula) => (f /: vl) { case (f, _) =>  IQuantified(q, f) }
                (quantify, vl.size)
              } 
           }) ~ ":" ~ fof_unitary_formula ^^ {
              // Put together the two parts, quantification and formula
              case (quantTemplate, varNum) ~ ":" ~ f => {
                for (_ <- 0 until varNum)
                  env.popVar
                quantTemplate(f)
              }
            }


  // Variable list
  private lazy val fof_varlist: PackratParser[List[TypedVar]] = 
    rep1sep(variableStr, ",") ^^ { _ map { TypedVar(_, IType) } } // looks cryptic?

  //////////////////////////////////////////////////////////////////////////////
  
  /**
   * Definitions common to TFF and FOF
   */

  private lazy val binary_nonassoc_connective = 
    ( "=>" ^^ {
      _ => { (x : IFormula, y : IFormula) => (x ==> y) } } ) |
    ( "<=" <~ guard(not(">")) ^^ {
      _ => { (x : IFormula, y : IFormula) => (y ==> x) } } ) |
    ( "<=>" ^^ {
      _ => { (x : IFormula, y : IFormula) => (x <=> y) } } ) |
    ( "<~>" ^^ {
      _ => { (x : IFormula, y : IFormula) => !(x <=> y) } } ) 

  // Atom
  // Difficulty is determining the type. If fun(args...) has been read 
  // it is possible that fun(args...) is an atom or the lhs of an equation.
  // Determining the type hence nees to be deferred until "=" (or "!=") is 
  // seen (or not). Once that is clear, the signature is extended 
  // appropriately. It can only be done this late because otherwise the signature
  // might be extended unappropriately, and backtracking (in the parser)
  // cannot undo that.

  private lazy val atom : PackratParser[IFormula] =
    ( "$true" ^^ { _ => i(true) }) |
    ( "$false" ^^ { _ => i(false) }) |
    // eqn with lhs a variable
    ( guard(variableStr ~ equalsSign) ~> (constant_or_variable ~ equalsSign ~ term) ^^ { 
	      case x ~ _ ~ t => CheckedEquation(x, t)
      } ) |
    ( guard(variableStr ~ "!=") ~> (constant_or_variable ~ "!=" ~ term) ^^ { 
	      case x ~ _ ~ t => !CheckedEquation(x, t)
      } ) |
    ( bg_constant ~ equalsSign ~ term ^^ { 
	      case c ~ _ ~ t => CheckedEquation(c, t)
      } ) |
    ( bg_constant ~ "!=" ~ term ^^ { 
	  case c ~ _ ~ t => !CheckedEquation(c, t)
      } ) |
  // functor with or without arguments
  (( ( functor ~ "(" ~ termlist ~ ")" ^^ { 
 	       case functor ~ "(" ~ termlist ~ ")" => (functor, termlist) } ) |
     ( functor ~ guard(not("(")) ^^ { 
	       case functor ~ _ => (functor, List()) } ) ) ~
   // Up to here the above could be an atom or the lhs of an equation.
   // The following three cases all return a template for a (dis)equation or an atom
   ( ( equalsSign ~ term ^^ { case _ ~ t =>
	     (functor:String, args:List[(ITerm, Type)]) => { 
//	       if (!(Sigma.ranks contains functor))
//             Sigma += (functor -> Rank((args map { _ => IType }) -> IType))
	       CheckedEquation(CheckedFunTerm(functor, args), t)
	     } 
       } ) |
     ( "!=" ~ term ^^ { 
         case _ ~ t =>
	     (functor:String, args:List[(ITerm, Type)]) => { 
//	       if (!(Sigma.ranks contains functor))
//	         Sigma += (functor -> Rank((args map { _ => IType }) -> IType))
	       !CheckedEquation(CheckedFunTerm(functor, args), t)
	     } 
       } ) |
     ( guard(not(equalsSign | "!=")) ^^ { 
         case _ =>
	     (functor:String, args:List[(ITerm, Type)]) => { 
//	       if (!(Sigma.ranks contains functor))
//             Sigma += (functor -> Rank((args map { _ => IType }) -> OType))
	       CheckedAtom(functor, args)
	     } 
       } ) ) ^^ 
   // Put together the results of the parsing obtained so far
   { case (functor,args) ~ fTemplate => fTemplate(functor,args) } )

  // Terms
  // Parsing (of atoms) is such that whenever a term is to be parsed
  // it is clear it must be a term (no backtracking), hence as soon
  // as a term is found the signature can be extended.
  private lazy val term: PackratParser[(ITerm, Type)] =
    funterm | constant_or_variable | bg_constant
    
  private lazy val variableStr: PackratParser[String] =
    regex(new Regex("[A-Z][a-zA-Z0-9_]*"))
    
/*    lazy val variable : PackratParser[] =
    variableStr ^^ { name => {
      val t = env.loo
    }} } */
    
  private lazy val funterm: PackratParser[(ITerm, Type)] =
    functor ~ "(" ~ termlist ~ ")" ^^ {
      case functor ~ "(" ~ termlist ~ ")" => CheckedFunTerm(functor, termlist)
        
//	      if (!(Sigma.ranks contains functor))
//	        Sigma += (functor -> Rank((termlist map { _ => IType }) -> IType))
	    // todo: check well-sortedness of arguments
//	    CheckedFunTerm(functor, termlist) 
  }

  private lazy val termlist = rep1sep(term, ",")

  // Foreground constant or parameter
  private lazy val constant_or_variable: PackratParser[(ITerm, Type)] = 
    // a constant cannot be followed by a parenthesis, would see a FunTerm instead
    // Use atomic_word instead of functor?
    guard((functor | variableStr) ~ not("(")) ~>
      (functor | variableStr) ^^ { functor => {
        if (!(env isDeclaredSym functor))
          declareSym(functor, Rank0(IType))
          
        (env lookupSym functor) match {
          case Environment.Constant(c, _) => (i(c), IntType)
          case Environment.Variable(index, false) => (v(index), IntType)
          case _ => throw new SyntaxError("Unexpected symbol: " + functor)
        }
      }
  }

  // Background literal constant
  private lazy val bg_constant =
    (
      (regex(isIntegerConstRegEx) <~ guard(not("."))) ^^ { 
	    s => (i(IdealInt(s)), IntType)
      }
    ) | (
      (regex(isIntegerConstRegEx) ~ "." ~ regex("""[0-9E\-]+""".r)) ^^ {
        case int ~ _ ~ frac => {
          val s = int + "." + frac
          // we currently just introduce the number as a
          // fresh constant
          if (!(env isDeclaredSym s))
            declareSym(s, Rank0(IntType))
          (env lookupSym s) match {
            case Environment.Constant(c, _) => (i(c), IntType)
            case _ => throw new SyntaxError("Unexpected symbol: " + functor)
          }
        }
      }
    )
  
  // lexical: don't confuse = with => (the lexer is greedy)
  private lazy val equalsSign = "=" <~ guard(not(">"))
  
  private lazy val forallSign = "!" <~ guard(not("="))

  private lazy val functor = keyword | atomic_word

  private lazy val atomic_word: PackratParser[String] = 
    ( regex("""'.*'""".r) ^^ { _.drop(1).dropRight(1) } ) |
    regex("[a-z][a-zA-Z0-9_]*".r)

  private lazy val keyword = regex("[$][a-z]+".r)

/* Could be specific (but why?)
  lazy val keyword = 
    "$uminus"     |
    "$sum"        |
    "$difference" |
    "$product"    |
    ("$less" <~ guard(not("eq")))   |
    "$lesseq"     |
    ("$greater" <~ guard(not("eq")))  |
    "$greatereq"  |
    "$evaleq"     
*/

  // Parsing of comments is not optimal as they may not appear
  // inside formulas - essentially they are an atom
  private lazy val comment: PackratParser[List[IFormula]] =
    """%.*""".r ^^ (x => List(null /* Comment(x) */))

  private lazy val include: PackratParser[List[IFormula]] = 
    "include" ~> "(" ~> atomic_word <~ ")" <~ "." ^^ { case fileName  => {
	    val TPTPHome = System.getenv("TPTP")
	    val filename = (if (TPTPHome == null) "" else TPTPHome + "/") + fileName
	    val reader = new java.io.BufferedReader (
                   new java.io.FileReader(new java.io.File (filename)))
        parseAll[List[List[IFormula]]](TPTP_input, reader) match {
          case Success(formulas, _) =>
            formulas.flatten
          case error =>
            throw new SyntaxError("When reading " + filename + "\n" + error)
	    }
	  } 
  }

  /**
   * CheckedXX: creates an XX, type-checked against sig and varTypes
   */
  private def CheckedEquation(s: (ITerm, Type), t: (ITerm, Type)) = {
    val (s_term, s_type) = s
    val (t_term, t_type) = t
    if (s_type != OType && s_type == t_type) 
      s_term === t_term
    else
      throw new SyntaxError(
         "Error: ill-sorted (dis)equation: between " + s_term + " and " + t_term)
  }

  private def CheckedAtom(pred: String, args: List[(ITerm, Type)]) : IFormula = pred match {
    case "$less"      => binaryIntPred(pred, args)( _ < _ )
    case "$lesseq"    => binaryIntPred(pred, args)( _ <= _ )
    case "$greater"   => binaryIntPred(pred, args)( _ > _ )
    case "$greatereq" => binaryIntPred(pred, args)( _ >= _ )
    case "$evaleq"    => binaryIntPred(pred, args)( _ === _ )
//    case "$divides"   => binaryIntPred(pred, args)( _ <= _ )
  
    case pred => {
      if (!(env isDeclaredSym pred))
        declareSym(pred, Rank((args map (_._2), OType)))
      
      (env lookupSym pred) match {
        case Environment.Function(f, true) =>
          if (f.arity != args.size) {
            // urgs, symbol has been used with different arities
            // -> disambiguation-hack
            CheckedAtom(pred + "-with-diff-arity", args)
          } else {
            // then a predicate has been encoded as a function
            IIntFormula(IIntRelation.EqZero, IFunApp(f, for ((t, _) <- args) yield t))
          }
        case Environment.Predicate(p) =>
          if (p.arity != args.size) {
            // urgs, symbol has been used with different arities
            // -> disambiguation-hack
            CheckedAtom(pred + "-with-diff-arity", args)
          } else {
            IAtom(p, for ((t, _) <- args) yield t)
          }
        case _ =>
          throw new SyntaxError("Unexpected symbol: " + pred)
      }
    }
  }
  
  private def binaryIntPred(tptpOp : String, args: List[(ITerm, Type)])
                           (op : (ITerm, ITerm) => IFormula) : IFormula = {
    checkArgTypes(tptpOp, args, List(IntType, IntType))
    op(args(0)._1, args(1)._1)
  }
  
  private def binaryIntFun(tptpOp : String, args: List[(ITerm, Type)])
                          (op : (ITerm, ITerm) => ITerm) : (ITerm, Type) = {
    checkArgTypes(tptpOp, args, List(IntType, IntType))
    (op(args(0)._1, args(1)._1), IntType)
  }
  
  private def checkArgTypes(op : String,
                            args: List[(ITerm, Type)],
                            types : List[Type]) : Unit =
    if (types != (args map (_._2)))
      throw new SyntaxError("Incorrect arguments for " + op + ": " + (args map (_._1)))
  
/*      // Assume that pred has been entered into sig already
    if (Sigma(pred).argsTypes == Sigma.typesOf(args, varTypes))
  Atom(pred, args)
    else
	throw new SyntaxError("Error: ill-sorted atom: " + Atom(pred, args)) */

  private def CheckedFunTerm(fun: String,
                             args: List[(ITerm, Type)]) : (ITerm, Type) = fun match {
    case "$sum"        => binaryIntFun(fun, args)( _ + _ )
    case "$difference" => binaryIntFun(fun, args)( _ - _ )
    case "$product"    => binaryIntFun(fun, args)( mult _ )
    case "$uminus"     => {
      checkArgTypes(fun, args, List(IntType))
      (-args(0)._1, IntType)
    }
    
    case fun => {
      if (!(env isDeclaredSym fun))
        declareSym(fun, Rank((args map (_._2), IType)))
        
      (env lookupSym fun) match {
        case Environment.Function(f, false) =>
          if (f.arity != args.size) {
            // urgs, symbol has been used with different arities
            // -> disambiguation-hack
            CheckedFunTerm(fun + "-with-diff-arity", args)
          } else {
            (IFunApp(f, for ((t, _) <- args) yield t), IntType)
          }
        case Environment.Constant(c, _) => {
          if (!args.isEmpty)
            throw new SyntaxError("Constant does not accept arguments: " + functor)
          (IConstant(c), IntType)
        }
        case _ =>
          throw new SyntaxError("Unexpected symbol: " + fun)
      }
    }
  }
    
/*      
    // Assume that fun has been entered into sig already
    if (args.isEmpty) {
	// A constant. See if we have a foreground constant or parameter
	if (Sigma.BGRanks contains fun)
	  // We have a parameter
	  Param(fun)
	else
	  // Foreground Constant
        Const(fun) 
    } else if (Sigma(fun).argsTypes == Sigma.typesOf(args, varTypes)) 
	// Type Checking OK 
	FunTerm(fun, args)
    else
	throw new SyntaxError("Error: ill-sorted term: " + FunTerm(fun, args)) */

  private def TypeExistsChecked(typ: Type) = 
    if (declaredTypes contains typ)
      typ
    else
      throw new SyntaxError("Error: type has not been declared: " + typ)
}

<|MERGE_RESOLUTION|>--- conflicted
+++ resolved
@@ -37,10 +37,6 @@
   private case class TypedVar(name : String, t : Type)
   private type SyntaxError = Parser2InputAbsy.ParseException
 
-  def warn(msg : String) : Unit = Console.withOut(Console.err) {
-    println("Warning: " + msg)
-  }
-
   private case class Type(name: String) {
     override def toString = name
   }
@@ -114,7 +110,6 @@
     parseAll[List[List[IFormula]]](TPTP_input, reader) match {
       case Success(formulas, _) => {
         val tffs = formulas.flatten.filter(_ != null)
-<<<<<<< HEAD
         if (haveConjecture) {
           CmdlMain.positiveResult = "Theorem"
           CmdlMain.negativeResult = "CounterSatisfiable"
@@ -156,10 +151,7 @@
             i(false)
         }
         
-        (problem ||| domainAxioms, List(), env.toSignature)
-=======
-        (getAxioms ===> connect(tffs, IBinJunctor.Or), List(), env.toSignature)
->>>>>>> d1898151
+        (getAxioms ===> (problem ||| domainAxioms), List(), env.toSignature)
       }
       case error =>
         throw new SyntaxError(error.toString)
