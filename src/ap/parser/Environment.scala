--- conflicted
+++ resolved
@@ -205,7 +205,6 @@
 
   def toSignature =
     Signature (universalConstants, existentialConstants,
-<<<<<<< HEAD
                nullaryFunctions, predicateMatchConfig, order, domainPredicates.toSet,
                (for (Function(f, _) <- symbols)
                   yield (f -> Signature.TopFunctionType)).toMap)
@@ -215,9 +214,6 @@
                nullaryFunctions, predicateMatchConfig, order, domainPredicates.toSet,
                (for (Function(f, t) <- symbols)
                   yield (f -> funTypeConverter(t))).toMap)
-=======
-               nullaryFunctions, predicateMatchConfig, order)
->>>>>>> 11bb712a
 
   def symbols : Iterator[DSym] = signature.valuesIterator
 }