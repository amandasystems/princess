/**
 * This file is part of Princess, a theorem prover for Presburger
 * arithmetic with uninterpreted predicates.
 * <http://www.philipp.ruemmer.org/princess.shtml>
 *
 * Copyright (C) 2011-2021 Philipp Ruemmer <ph_r@gmx.net>
 *               2020      Zafer Esen <zafer.esen@gmail.com>
 *
 * Redistribution and use in source and binary forms, with or without
 * modification, are permitted provided that the following conditions are met:
 * 
 * * Redistributions of source code must retain the above copyright notice, this
 *   list of conditions and the following disclaimer.
 * 
 * * Redistributions in binary form must reproduce the above copyright notice,
 *   this list of conditions and the following disclaimer in the documentation
 *   and/or other materials provided with the distribution.
 * 
 * * Neither the name of the authors nor the names of their
 *   contributors may be used to endorse or promote products derived from
 *   this software without specific prior written permission.
 * 
 * THIS SOFTWARE IS PROVIDED BY THE COPYRIGHT HOLDERS AND CONTRIBUTORS "AS IS"
 * AND ANY EXPRESS OR IMPLIED WARRANTIES, INCLUDING, BUT NOT LIMITED TO, THE
 * IMPLIED WARRANTIES OF MERCHANTABILITY AND FITNESS FOR A PARTICULAR PURPOSE ARE
 * DISCLAIMED. IN NO EVENT SHALL THE COPYRIGHT HOLDER OR CONTRIBUTORS BE LIABLE
 * FOR ANY DIRECT, INDIRECT, INCIDENTAL, SPECIAL, EXEMPLARY, OR CONSEQUENTIAL
 * DAMAGES (INCLUDING, BUT NOT LIMITED TO, PROCUREMENT OF SUBSTITUTE GOODS OR
 * SERVICES; LOSS OF USE, DATA, OR PROFITS; OR BUSINESS INTERRUPTION) HOWEVER
 * CAUSED AND ON ANY THEORY OF LIABILITY, WHETHER IN CONTRACT, STRICT LIABILITY,
 * OR TORT (INCLUDING NEGLIGENCE OR OTHERWISE) ARISING IN ANY WAY OUT OF THE USE
 * OF THIS SOFTWARE, EVEN IF ADVISED OF THE POSSIBILITY OF SUCH DAMAGE.
 */

package ap.parser;

import ap._
import ap.parameters.{ParserSettings, Param}
import ap.terfor.OneTerm
import ap.terfor.conjunctions.Conjunction
import ap.terfor.linearcombination.LinearCombination
import ap.terfor.equations.{EquationConj, NegEquationConj}
import ap.terfor.inequalities.InEqConj
import ap.terfor.preds.Atom
import ap.proof.certificates.{Certificate, DagCertificateConverter,
                              CertificatePrettyPrinter, CertFormula}
import ap.theories.{ExtArray, ADT, ModuloArithmetic, Theory, Heap}
import ap.theories.strings.{StringTheory, StringTheoryBuilder}
import ap.theories.rationals.Rationals
import ap.algebra.{PseudoRing, RingWithDivision, RingWithOrder,
                   RingWithIntConversions}
import ap.types.{MonoSortedIFunction, MonoSortedPredicate}
import ap.basetypes.{IdealInt, IdealRat, Tree}
import ap.parser.smtlib._
import ap.parser.smtlib.Absyn._
import ap.util.{Debug, Logic, PlainRange}

import scala.collection.mutable.{ArrayBuffer,
                                 HashMap => MHashMap, HashSet => MHashSet}

object SMTParser2InputAbsy {

  private val AC = Debug.AC_PARSER
  
  import Parser2InputAbsy._
  import IExpression.{Sort => TSort}

  abstract class SMTType {
    def toSort : TSort
  }
  case object SMTBool                              extends SMTType {
    def toSort = TSort.MultipleValueBool
  }
  case object SMTInteger                           extends SMTType {
    def toSort = TSort.Integer
  }
  case class  SMTReal(sort : TSort)                extends SMTType {
    def toSort = sort
  }
  case class  SMTArray(arguments : List[SMTType],
                       result : SMTType)           extends SMTType {
    val theory = ExtArray(arguments map { t => toNormalBool(t.toSort) },
                          toNormalBool(result.toSort))
    def toSort = theory.sort
  }
  case class SMTBitVec(width : Int)                extends SMTType {
    def toSort = ModuloArithmetic.UnsignedBVSort(width)
    val modulus = IdealInt(2) pow width
  }
  case class SMTADT(adt : ADT, sortNum : Int)      extends SMTType {
    def toSort = adt sorts sortNum
    override def toString = (adt sorts sortNum).name
  }
  case class SMTHeap(heap : Heap) extends SMTType {
    def toSort = heap.HeapSort
    override def toString = heap.HeapSort.name
  }
  case class SMTHeapAddress(heap : Heap) extends SMTType {
    def toSort = heap.AddressSort
    override def toString = heap.AddressSort.name
  }
  case class SMTUnint(sort : TSort)                extends SMTType {
    def toSort = sort
    override def toString = sort.name
  }

  case class SMTString(sort : TSort)               extends SMTType {
    def toSort = sort
    override def toString = "String"
  }
  case class SMTChar(sort : TSort)                 extends SMTType {
    def toSort = sort
    override def toString = "Char"
  }
  case class SMTRegLan(sort : TSort)               extends SMTType {
    def toSort = sort
    override def toString = "RegLan"
  }

  private def toNormalBool(s : TSort) : TSort = s match {
    case TSort.MultipleValueBool => TSort.Bool
    case s => s
  }

  case class SMTFunctionType(arguments : List[SMTType],
                             result : SMTType)

  val SMTBoolVariableType = SMTFunctionType(List(), SMTBool)

  sealed abstract class VariableType
  case class BoundVariable(varType : SMTType)              extends VariableType
  case class SubstExpression(e : IExpression, t : SMTType) extends VariableType
  
  private type Env =
    Environment[SMTType, VariableType,
                SMTFunctionType, SMTFunctionType, SMTType]
  
  def apply(settings : ParserSettings) =
    new SMTParser2InputAbsy (new Env, settings, null)
  
  def apply(settings : ParserSettings, prover : SimpleAPI) =
    new SMTParser2InputAbsy (new Env, settings, prover)
  
  /**
   * Parse starting at an arbitrarily specified entry point
   */
  private def parseWithEntry[T](input : java.io.Reader,
                                env : Env,
                                entry : (parser) => T) : T = {
    val l = new Yylex(new CRRemover2 (input))
    val p = new parser(l)
    
    try { entry(p) } catch {
      case e : Exception =>
        throw new ParseException(
             "At line " + String.valueOf(l.line_num()) +
             ", near \"" + l.buff() + "\" :" +
             "     " + e.getMessage())
    }
  }

  //////////////////////////////////////////////////////////////////////////////

  private case class IncrementalException(t : Throwable) extends Exception
  
  private object ExitException extends Exception("SMT-LIB interpreter terminated")
  
  //////////////////////////////////////////////////////////////////////////////

  /**
   * Class for adding parentheses <code>()</code> after each SMT-LIB command;
   * this is necessary in the interactive/incremental mode, because otherwise
   * the parser always waits for the next token to arrive before forwarding
   * a command.
   * This also removes all CR-characters in a stream (necessary because the
   * lexer seems to dislike CRs in comments), and adds an LF in the end,
   * because the lexer does not allow inputs that end with a //-comment line
   * either.
   */
  class SMTCommandTerminator(input : java.io.Reader) extends java.io.Reader {
  
    private val CR : Int         = '\r'
    private val LF : Int         = '\n'
    private val LParen : Int     = '('
    private val RParen : Int     = ')'
    private val Quote : Int      = '"'
    private val SQuote : Int     = '\''
    private val Pipe : Int       = '|'
    private val Semicolon : Int  = ';'
    private val Backslash : Int  = '\\'

    private var parenDepth : Int = 0
    private var state : Int = 0
    
    def read(cbuf : Array[Char], off : Int, len : Int) : Int = {
      var read = 0
      var cont = true

      while (read < len && cont) {
        state match {
          case 0 => input.read match {
            case CR => // nothing, read next character
            case LParen => {
              parenDepth = parenDepth + 1
              cbuf(off + read) = LParen.toChar
              read = read + 1
            }
            case RParen if (parenDepth > 1) => {
              parenDepth = parenDepth - 1
              cbuf(off + read) = RParen.toChar
              read = read + 1
            }
            case RParen if (parenDepth == 1) => {
              parenDepth = 0
              cbuf(off + read) = RParen.toChar
              read = read + 1
              state = 5
            }
            case Quote => {
              cbuf(off + read) = Quote.toChar
              read = read + 1
              state = 1
            }
            case SQuote => {
              cbuf(off + read) = SQuote.toChar
              read = read + 1
              state = 2
            }
            case Pipe => {
              cbuf(off + read) = Pipe.toChar
              read = read + 1
              state = 3
            }
            case Semicolon => {
              cbuf(off + read) = Semicolon.toChar
              read = read + 1
              state = 4
            }
            case -1 => {
              cbuf(off + read) = LF.toChar
              read = read + 1
              state = 7
            }
            case next => {
              cbuf(off + read) = next.toChar
              read = read + 1
            }
          }

          // process a double-quoted string "..."
          case 1 => input.read match {
            case Quote => {
              cbuf(off + read) = Quote.toChar
              read = read + 1
              state = 0
            }
            case CR => // nothing, read next character
            case -1 => {
              cbuf(off + read) = LF.toChar
              read = read + 1
              state = 7
            }
            case next => {
              cbuf(off + read) = next.toChar
              read = read + 1
            }
          }

          // process a single-quoted string '...'
          case 2 => input.read match {
            case SQuote => {
              cbuf(off + read) = SQuote.toChar
              read = read + 1
              state = 0
            }
            case CR => // nothing, read next character
            case -1 => {
              cbuf(off + read) = LF.toChar
              read = read + 1
              state = 7
            }
            case next => {
              cbuf(off + read) = next.toChar
              read = read + 1
            }
          }

          // parse a quoted identified |...|
          case 3 => input.read match {
            case Pipe => {
              cbuf(off + read) = Pipe.toChar
              read = read + 1
              state = 0
            }
            case CR => // nothing, read next character
            case -1 => {
              cbuf(off + read) = LF.toChar
              read = read + 1
              state = 7
            }
            case next => {
              cbuf(off + read) = next.toChar
              read = read + 1
            }
          }

          // parse a comment ;...
          case 4 => input.read match {
            case LF => {
              cbuf(off + read) = LF.toChar
              read = read + 1
              state = 0
            }
            case CR => // nothing, read next character
            case -1 => {
              cbuf(off + read) = LF.toChar
              read = read + 1
              state = 7
            }
            case next => {
              cbuf(off + read) = next.toChar
              read = read + 1
            }
          }

          // output (
          case 5 => {
            cbuf(off + read) = LParen.toChar
            read = read + 1
            state = 6
          }

          // output )
          case 6 => {
            cbuf(off + read) = RParen.toChar
            read = read + 1
            state = 0
          }

          case 7 => {
            return if (read == 0) -1 else read
          }
        }

        cont = state >= 5 || input.ready
      }

      read
    }
   
    def close : Unit = input.close

    override def ready : Boolean = (state >= 5 || input.ready)
  
  }
  
  //////////////////////////////////////////////////////////////////////////////

/*
  private val badStringChar = """[^a-zA-Z_0-9']""".r
  
  private def sanitise(s : String) : String =
    badStringChar.replaceAllIn(s, (m : scala.util.matching.Regex.Match) =>
                                       ('a' + (m.toString()(0) % 26)).toChar.toString)
 */

  //////////////////////////////////////////////////////////////////////////////

  /** Implicit conversion so that we can get a Scala-like iterator from a
   * a Java list */
  import scala.collection.JavaConversions.{asScalaBuffer, asScalaIterator}

  def asString(s : SymbolRef) : String = s match {
    case s : IdentifierRef     => asString(s.identifier_)
    case s : CastIdentifierRef => asString(s.identifier_)
  }
  
  def asString(id : Identifier) : String = id match {
    case id : SymbolIdent =>
      asString(id.symbol_)
    case id : IndexIdent =>
      asString(id.symbol_) + "_" +
      ((id.listindexc_ map (_.asInstanceOf[Index].numeral_)) mkString "_")
  }
  
  def asString(s : Symbol) : String = s match {
    case s : NormalSymbol =>
//      sanitise(s.normalsymbolt_)
      s.normalsymbolt_
    case s : QuotedSymbol =>
//      sanitise(s.quotedsymbolt_.substring(1, s.quotedsymbolt_.length - 1))
      s.quotedsymbolt_.substring(1, s.quotedsymbolt_.length - 1)
  }

  def asString(s : Sort) : String = s match {
    case s : IdentSort =>
      asString(s.identifier_)
    case s : CompositeSort =>
      asString(s.identifier_) + "_" +
      (s.listsort_ map (asString(_))).mkString("_")
  }
  
  object PlainSymbol {
    def unapply(s : SymbolRef) : scala.Option[String] = s match {
      case s : IdentifierRef => PlainIdentifier unapply s.identifier_
      case _ => None
    }
  }

  object PlainIdentifier {
    def unapply(id : Identifier) : scala.Option[String] = id match {
      case id : SymbolIdent => id.symbol_ match {
        case s : NormalSymbol =>
          Some(s.normalsymbolt_)
        case s : QuotedSymbol =>
          Some(s.quotedsymbolt_.substring(1, s.quotedsymbolt_.length - 1))
        case _ =>
          None
      }
      case _ => None
    }
  }
  
  object IndexedSymbol {
    def unapplySeq(s : SymbolRef) : scala.Option[Seq[String]] = s match {
      case s : IdentifierRef => IndexedIdentifier unapplySeq s.identifier_
      case _ => None
    }
  }

  object IndexedIdentifier {
    def unapplySeq(id : Identifier) : scala.Option[Seq[String]] = id match {
      case id : IndexIdent => id.symbol_ match {
        case s : NormalSymbol =>
          Some(List(s.normalsymbolt_) ++
               (id.listindexc_ map (_.asInstanceOf[Index].numeral_)))
        case _ => None
      }
      case _ => None
    }
  }

  object CastSymbol {
    def unapply(s : SymbolRef) : scala.Option[(String, Sort)] = s match {
      case s : CastIdentifierRef => s.identifier_ match {
        case id : SymbolIdent => id.symbol_ match {
          case ns : NormalSymbol => Some((ns.normalsymbolt_, s.sort_))
          case _ => None
        }
        case _ => None
      }
      case _ => None
    }
  }  

  val BVDecLiteral = """bv([0-9]+)""".r

  //////////////////////////////////////////////////////////////////////////////
  
  private object LetInlineVisitor
          extends CollectingVisitor[(List[IExpression], Int), IExpression] {

    override def preVisit(t : IExpression,
                          substShift : (List[IExpression], Int)) : PreVisitResult = {
      val (subst, shift) = substShift
      t match {
        case IVariable(index)
          if (index < subst.size && subst(index).isInstanceOf[ITerm]) =>
          ShortCutResult(subst(index))

        case t@IVariable(index)
          if (index >= subst.size) =>
          ShortCutResult(t shiftedBy shift)

        case IIntFormula(IIntRelation.EqZero, IVariable(index))
          if (index < subst.size && subst(index).isInstanceOf[IFormula]) =>
          ShortCutResult(subst(index))
          
        case t : IVariableBinder => {
          val (subst, shift) = substShift
          val newSubst = for (t <- subst) yield VariableShiftVisitor(t, 0, 1)
          UniSubArgs((IVariable(0, t.sort) :: newSubst, shift))
        }
        case _ => KeepArg
      }
    }

    def postVisit(t : IExpression,
                  substShift : (List[IExpression], Int),
                  subres : Seq[IExpression]) : IExpression = t update subres
  }

}

////////////////////////////////////////////////////////////////////////////////

class SMTParser2InputAbsy (_env : Environment[SMTParser2InputAbsy.SMTType,
                                              SMTParser2InputAbsy.VariableType,
                                              SMTParser2InputAbsy.SMTFunctionType,
                                              SMTParser2InputAbsy.SMTFunctionType,
                                              SMTParser2InputAbsy.SMTType],
                           settings : ParserSettings,
                           prover : SimpleAPI)
      extends Parser2InputAbsy
          [SMTParser2InputAbsy.SMTType,
           SMTParser2InputAbsy.VariableType,
           SMTParser2InputAbsy.SMTFunctionType,
           SMTParser2InputAbsy.SMTFunctionType,
           SMTParser2InputAbsy.SMTType,
           (Map[IFunction, (IExpression, SMTParser2InputAbsy.SMTType)], // functionDefs
            Int,                                                        // nextPartitionNumber
            Map[PartName, Int]                                          // partNameIndexes
            )](_env, settings) {
  
  import IExpression.{Sort => TSort, _}
  import Parser2InputAbsy._
  import SMTParser2InputAbsy._
  
  /** Implicit conversion so that we can get a Scala-like iterator from a
    * a Java list */
  import scala.collection.JavaConversions.{asScalaBuffer, asScalaIterator}

  type GrammarExpression = Term

  //////////////////////////////////////////////////////////////////////////////

  def apply(input : java.io.Reader)
           : (IFormula, List[IInterpolantSpec], Signature) = {
    def entry(parser : smtlib.parser) = {
      val parseTree = parser.pScriptC
      parseTree match {
        case parseTree : Script => parseTree
        case _ => throw new ParseException("Input is not an SMT-LIB 2 file")
      }
    }
    
    apply(parseWithEntry(input, env, entry _))
    
    val (assumptionFormula, interpolantSpecs) =
      if (genInterpolants) {
        val namedParts = (for ((a, i) <- assumptions.iterator.zipWithIndex)
                          yield INamedPart(new PartName ("p" + i), a)).toList
        val names = for(part <- namedParts) yield part.name
        val interSpecs = (for(i <- 1 until names.length)
                          yield new IInterpolantSpec(names take i, names drop i)).toList
        val namedAxioms = INamedPart(PartName.NO_NAME, getAxioms)
        (connect(namedParts, IBinJunctor.And) &&& namedAxioms,
         interSpecs)
      } else {
        (connect(assumptions, IBinJunctor.And) &&& getAxioms, List())
      }

    val completeFor = !assumptionFormula
    (completeFor, interpolantSpecs, genSignature(completeFor))
  }

  //////////////////////////////////////////////////////////////////////////////

  private var timeoutChecker : () => Boolean = () => false

  def processIncrementally(input : java.io.Reader,
                           timeout : Int, _timeoutPer : Int,
                           userDefStoppingCond : => Boolean) : Unit = {
    val startTime = System.currentTimeMillis
    timeoutChecker = () => {
      (System.currentTimeMillis - startTime > timeout) || userDefStoppingCond
    }

    timeoutPer = timeout min _timeoutPer

    val l = new Yylex(new SMTCommandTerminator (input))
    val p = new parser(l) {
      override def commandHook(cmd : Command) : Boolean = {
        try {
          apply(cmd)
        } catch {
          case ExitException => throw ExitException
          case t : Throwable => throw IncrementalException(t)
        }
        false
      }
      override def report_error(message : String, info : Object) : Unit = {
        Console.err.println(message)
      }
    }

    try { p.pScriptC } catch {
      case ExitException => {
        // normal exit
        input.close
      }
      case IncrementalException(t) =>
        throw t
      case e : Exception =>
//        e.printStackTrace
        throw new ParseException(
             "At line " + String.valueOf(l.line_num()) +
             ", near \"" + l.buff() + "\" :" +
             "     " + e.getMessage())
    }
  }

  private var justStoreAssertions = false

  def extractAssertions(input : java.io.Reader) : Seq[IFormula] = {
    try {
      justStoreAssertions = true
      processIncrementally(input, Int.MaxValue, Int.MaxValue, false)
    } finally {
      justStoreAssertions = false
    }
    val res = assumptions.toList
    assumptions.clear
    res
  }

  def functionTypeMap : Map[IFunction, SMTFunctionType] =
    (for (Environment.Function(f, t) <- env.symbols) yield (f -> t)).toMap

  def constantTypeMap : Map[ConstantTerm, SMTType] =
    (for (Environment.Constant(c, _, t) <- env.symbols) yield (c -> t)).toMap

  def predicateTypeMap : Map[Predicate, SMTFunctionType] =
    (for (Environment.Predicate(p, _, t) <- env.symbols) yield (p -> t)).toMap

  //////////////////////////////////////////////////////////////////////////////

  /**
   * Parse an SMT-LIB script of the form
   * <code>(ignore expression)</code>.
   */
  def parseIgnoreCommand(input : java.io.Reader) : IExpression = {
    def entry(parser : smtlib.parser) = {
      val parseTree = parser.pScriptC
      parseTree match {
        case script : Script
          if (script.listcommand_.size == 1) =>
            script.listcommand_.head match {
              case cmd : IgnoreCommand => cmd.term_
              case _ =>
                throw new ParseException(
                    "Input is not of the form (ignore expression)")
            }
        case _ => throw new ParseException(
                    "Input is not of the form (ignore expression)")
      }
    }
    val expr = parseWithEntry(input, env, entry _)
    translateTerm(expr, -1) match {
      case p@(_, SMTBool) => asFormula(p)
      case p => asTerm(p)
    }
  }

  def parseExpression(str : String) : IExpression =
    parseIgnoreCommand(
      new java.io.BufferedReader (
        new java.io.StringReader("(ignore " + str + ")")))
  
  //////////////////////////////////////////////////////////////////////////////

  private val incremental = (prover != null)

  private def incrementalNoExtract = incremental && !justStoreAssertions
  
  protected def incrementalityMessage(thing : String, warnOnly : Boolean) =
    thing +
    " is only supported in incremental mode (option +incremental)" +
    (if (warnOnly) ", ignoring it" else "")

  /**
   * Check whether the given expression should never be inlined,
   * e.g., because it is too big. This method is meant to be
   * redefinable in subclasses
   */
  protected def neverInline(expr : IExpression) : Boolean =
    SizeVisitor(expr) > inlineSizeLimit

  private def checkIncremental(thing : String) =
    if (!incremental)
      throw new Parser2InputAbsy.TranslationException(
                  incrementalityMessage(thing, false))

  private def checkNotExtracting(thing : String) =
    if (justStoreAssertions)
      throw new Parser2InputAbsy.TranslationException(
                  thing + " cannot be handled when extracting assertions")

  private def checkIncrementalWarn(thing : String) : Boolean =
    if (incremental) {
      !justStoreAssertions
    } else {
      warn(incrementalityMessage(thing, true))
      false
    }

  private var printSuccess = false

  private def success : Unit = {
    if (incremental && printSuccess)
      println("success")
  }

  private def unsupported : Unit = {
    if (incremental)
      println("unsupported")
  }

  private def error(str : String) : Unit = {
    if (incremental)
      println("(error \"" + str + "\")")
    else
      warn(str)
  }

  private val reusedSymbols : scala.collection.Map[String, AnyRef] =
    if (incremental) prover.getSymbolMap else null

  private def importProverSymbol(name : String,
                                 args : Seq[SMTType],
                                 res : SMTType) : Boolean =
    incremental &&
    ((reusedSymbols get name) match {
       case None =>
         false
       case Some(c : ConstantTerm) if (args.isEmpty) => {
         env.addConstant(c, Environment.NullaryFunction, res)
         true
       }
       case Some(f : IFunction) if (args.size == f.arity) => {
         env.addFunction(f, SMTFunctionType(args.toList, res))
         true
       }
       case Some(p : Predicate) if (args.size == p.arity && res == SMTBool) => {
         env.addPredicate(p, SMTFunctionType(args.toList, SMTBool))
         true
       }
       case Some(_) => {
         warn("inconsistent definition of symbol " + name)
         false
       }
     })

  private def importProverSymbol(name : String) : Boolean = {
    import ap.types.SortedConstantTerm
    import SMTLineariser.{sort2SMTType, functionTypeFromSort, predTypeFromSort}

    incremental &&
    ((reusedSymbols get name) match {
       case None =>
         false
       case Some(c : ConstantTerm) => {
         env.addConstant(c, Environment.NullaryFunction,
                         sort2SMTType(SortedConstantTerm sortOf c)._1)
         true
       }
       case Some(f : IFunction) => functionTypeFromSort(f) match {
         case Some(t) => {
           env.addFunction(f, t)
           true
         }
         case None => {
           warn("cannot reconstruct type of symbol " + name)
           false
         }
       }
       case Some(p : Predicate) => predTypeFromSort(p) match {
         case Some(t) => {
           env.addPredicate(p, t)
           true
         }
         case None => {
           warn("cannot reconstruct type of symbol " + name)
           false
         }
       }
       case _ => {
         warn("cannot handle symbol " + name)
         false
       }
     })
  }

  //////////////////////////////////////////////////////////////////////////////

  /**
   * Translate boolean-valued functions as predicates or as functions? 
   */
  private var booleanFunctionsAsPredicates =
    Param.BOOLEAN_FUNCTIONS_AS_PREDICATES(settings)
  /**
   * Inline all let-expressions?
   */
  private var inlineLetExpressions = true
  /**
   * Inline functions introduced using define-fun?
   */
  private var inlineDefinedFuns = true
  /**
   * Limit beyond which let-expressions or functions are never inlined
   */
  private var inlineSizeLimit = 100
  /**
   * Totality axioms?
   */
  private var totalityAxiom = true
  /**
   * Functionality axioms?
   */
  private var functionalityAxiom = true
  /**
   * Set up proof generation?
   */
  private var genProofs = false
  /**
   * Set up interpolant generation?
   */
  private var genInterpolants = false
  /**
   * Set up unsat-core generation?
   */
  private var genUnsatCores = false
  /**
   * Timeout per query, in incremental mode
   */
  private var timeoutPer = Int.MaxValue
  /**
   * Parse recursive predicates over strings as transducers
   */  
  private var recFunctionsAsTransducers = false

  private def needCertificates : Boolean =
    genProofs || genInterpolants || genUnsatCores

  //////////////////////////////////////////////////////////////////////////////

  private val realAlgebra : PseudoRing with RingWithDivision
                                       with RingWithOrder
                                       with RingWithIntConversions = Rationals

  private val realType = SMTReal(realAlgebra.dom)

  //////////////////////////////////////////////////////////////////////////////

  private var stringTheoryBuilder =
    StringTheoryBuilder(Param.STRING_THEORY_DESC(settings))

  private val defaultStringAlphabetSize = 3 * (1 << 16)
  stringTheoryBuilder setAlphabetSize defaultStringAlphabetSize

  private var usingStrings = false

  private var transducerStringTheory : scala.Option[StringTheory] = None

  private def maybeParseTransducer[A](cont : => A) = {
    if (recFunctionsAsTransducers) {
      transducerStringTheory = stringTheoryBuilder.getTransducerTheory
      if (transducerStringTheory.isEmpty)
        warn("ignoring :parse-transducers, which is not supported by solver " +
             stringTheoryBuilder.name)
    }
    try {
      cont
    } finally {
      transducerStringTheory = None
    }
  }

  private def stringTheory = {
    usingStrings = true
    transducerStringTheory getOrElse stringTheoryBuilder.theory
  }

  private def charType =   SMTChar(stringTheory.CharSort)
  private def stringType = SMTString(stringTheory.StringSort)
  private def regexType =  SMTRegLan(stringTheory.RegexSort)

  //////////////////////////////////////////////////////////////////////////////

  private val assumptions = new ArrayBuffer[IFormula]

  private var functionDefs = Map[IFunction, (IExpression, SMTType)]()

  // Information about partitions used for interpolation
  private var nextPartitionNumber : Int = 0
  private var partNameIndexes = Map[PartName, Int]()
//  private val interpolantSpecs = new ArrayBuffer[IInterpolantSpec]

  private def getPartNameIndexFor(name : PartName) : Int =
    (partNameIndexes get name) match {
      case Some(ind) => ind
      case None => {
        val ind = nextPartitionNumber
        nextPartitionNumber = nextPartitionNumber + 1
        partNameIndexes = partNameIndexes + (name -> ind)
        ind
      }
    }

  private var lastReasonUnknown = ""

  //////////////////////////////////////////////////////////////////////////////

  /**
   * Add a new frame to the settings stack; this in particular affects the
   * <code>Environment</code>.
   */
  protected def push : Unit = {
    checkIncremental("push")
    checkNotExtracting("push")
    pushState((functionDefs, nextPartitionNumber, partNameIndexes))
    prover.push
  }

  /**
   * Pop a frame from the settings stack.
   */
  protected def pop : Unit = {
    checkIncremental("pop")
    checkNotExtracting("pop")
    prover.pop

    val (oldFunctionDefs, oldNextPartitionNumber, oldPartNameIndexes) = popState
    functionDefs = oldFunctionDefs
    nextPartitionNumber = oldNextPartitionNumber
    partNameIndexes = oldPartNameIndexes

    // make sure that the prover generates proofs; this setting
    // is handled via the stack in the prover, but is global
    // in SMT-LIB scripts
    prover.setConstructProofs(needCertificates)
  }

  /**
   * Erase all stored information.
   */
  protected override def reset : Unit = {
    super.reset
    prover.reset

    printSuccess         = false
    booleanFunctionsAsPredicates =
      Param.BOOLEAN_FUNCTIONS_AS_PREDICATES(settings)
    inlineLetExpressions = true
    inlineDefinedFuns    = true
    inlineSizeLimit      = 100
    totalityAxiom        = true
    functionalityAxiom   = true
    genProofs            = false
    genInterpolants      = false
    genUnsatCores        = false
    recFunctionsAsTransducers = false
    assumptions.clear
    functionDefs         = Map()
    nextPartitionNumber  = 0
    partNameIndexes      = Map()
    stringTheoryBuilder =
      StringTheoryBuilder(Param.STRING_THEORY_DESC(settings))
    stringTheoryBuilder setAlphabetSize defaultStringAlphabetSize
  }

  protected override def addAxiom(f : IFormula) : Unit =
    if (incremental) {
      prover setPartitionNumber -1
      prover addAssertion PartNameEliminator(f)
    } else {
      super.addAxiom(f)
    }

  protected override def addTheory(t : Theory) : Unit = {
    if (incremental)
      prover addTheory t
    super.addTheory(t)
  }

  private def addConstant(c : ConstantTerm, cType : SMTType) : Unit = {
    env.addConstant(c, Environment.NullaryFunction, cType)
    if (incremental)
      prover.addConstantRaw(c)
  }

  //////////////////////////////////////////////////////////////////////////////

  private val printer = new PrettyPrinterNonStatic

  private val constantTypeFunction =
    (c : ConstantTerm) => (env lookupSymPartial c.name) match {
       case Some(Environment.Constant(_, _, t)) => Some(t)
       case _ => None
    }

  private val functionTypeFunction =
    (f : IFunction) => (env lookupSymPartial f.name) match {
      case Some(Environment.Function(_, t)) => Some(t)
      case _ => None
    }

  private val predTypeFunction =
    (p : Predicate) => (env lookupSymPartial p.name) match {
      case Some(Environment.Predicate(_, _, t)) => Some(t)
      case _ => None
    }

  private def smtLinearise(f : IFormula) : Unit =
    SMTLineariser(f, constantTypeFunction,
                  functionTypeFunction, predTypeFunction)
  
  //////////////////////////////////////////////////////////////////////////////
  
  private object BooleanParameter {
    def unapply(param : AttrParam) : scala.Option[Boolean] = param match {
      case param : SomeAttrParam => param.sexpr_ match {
        case expr : SymbolSExpr =>
          asString(expr.symbol_) match {
            case "true" => Some(true)
            case "false" => Some(false)
            case _ => None
          }
        case _ => None
      }
      case _ : NoAttrParam => None
    }
  }

  private object NumParameter {
    def unapply(param : AttrParam) : scala.Option[IdealInt] = param match {
      case param : SomeAttrParam => param.sexpr_ match {
        case expr : ConstantSExpr => expr.specconstant_ match {
          case const : NumConstant => Some(IdealInt(const.numeral_))
          case _ => None
        }
        case _ => None
      }
      case _ : NoAttrParam => None
    }
  }

  private def handleBooleanAnnot(option : String, annot : AttrAnnotation)
                                (todo : Boolean => Unit) : Boolean =
    if (annot.annotattribute_ == option) {
      annot.attrparam_ match {
        case BooleanParameter(value) =>
          todo(value)
        case _ =>
          throw new Parser2InputAbsy.TranslationException(
            "Expected a boolean parameter after option " + option)
      }
      true
    } else {
      false
    }

  private def handleNumAnnot(option : String, annot : AttrAnnotation)
                            (todo : IdealInt => Unit) : Boolean =
    if (annot.annotattribute_ == option) {
      annot.attrparam_ match {
        case NumParameter(value) =>
          todo(value)
        case _ =>
          throw new Parser2InputAbsy.TranslationException(
            "Expected a numeric parameter after option " + option)
      }
      true
    } else {
      false
    }

  //////////////////////////////////////////////////////////////////////////////

  private def apply(script : Script) : Unit =
    for (cmd <- script.listcommand_) apply(cmd)

  private def apply(cmd : Command) : Unit = cmd match {

      case cmd : SetLogicCommand => {
        // just ignore for the time being
        success
      }

      //////////////////////////////////////////////////////////////////////////

      case cmd : SetOptionCommand => {
        val annot = cmd.optionc_.asInstanceOf[Option]
                                .annotation_.asInstanceOf[AttrAnnotation]

        val handled =
        handleBooleanAnnot(":print-success", annot) {
          value => printSuccess = value
        } ||
        handleBooleanAnnot(":produce-models", annot) {
          value => // nothing
        } ||
        handleBooleanAnnot(":boolean-functions-as-predicates", annot) {
          value => booleanFunctionsAsPredicates = value
        } ||
        handleBooleanAnnot(":inline-let", annot) {
          value => inlineLetExpressions = value
        } ||
        handleBooleanAnnot(":inline-definitions", annot) {
          value => inlineDefinedFuns = value
        } ||
        handleNumAnnot(":inline-size-limit", annot) {
          value => inlineSizeLimit = value.intValueSafe
        } ||
        handleBooleanAnnot(":totality-axiom", annot) {
          value => totalityAxiom = value
        } ||
        handleBooleanAnnot(":functionality-axiom", annot) {
          value => functionalityAxiom = value
        } ||
        handleBooleanAnnot(":produce-proofs", annot) {
          value => {
            genProofs = value
            if (incremental)
              prover.setConstructProofs(needCertificates)
          }
        } ||
        handleBooleanAnnot(":produce-interpolants", annot) {
          value => {
            genInterpolants = value
            if (incremental)
              prover.setConstructProofs(needCertificates)
          }
        } ||
        handleBooleanAnnot(":produce-unsat-cores", annot) {
          value => {
            genUnsatCores = value
            if (incremental)
              prover.setConstructProofs(needCertificates)
          }
        } ||
        handleNumAnnot(":timeout-per", annot) {
          value => timeoutPer = (value min IdealInt(Int.MaxValue)).intValue
        } ||
        handleBooleanAnnot(":parse-transducers", annot) {
          value => recFunctionsAsTransducers = value
        }

        if (handled) {
          success
        } else {
          if (incremental)
            unsupported
          else
            warn("ignoring option " + annot.annotattribute_)
        }
      }

      //////////////////////////////////////////////////////////////////////////
      
      case cmd : SetInfoCommand =>
        success

      //////////////////////////////////////////////////////////////////////////

      case cmd : SortDeclCommand => {
        ensureEnvironmentCopy

        val name = asString(cmd.symbol_)

        if (cmd.numeral_.toInt != 0) {
          warn("treating sort constructor " + name + " as int")
        } else {
          val sort = TSort.createUninterpretedSort(name)
          addTheory(sort.theory)
          env.addSort(name, SMTUnint(sort))
        }

        success
      }

      //////////////////////////////////////////////////////////////////////////

      case cmd : DataDeclCommand => {
        ensureEnvironmentCopy

        val name = asString(cmd.symbol_)
        val sortNames = List(name)
        val (adtCtors, smtCtorArgs) =
          translateDataCtorList(sortNames, 0, cmd.listconstructordeclc_)

        setupADT(sortNames, List((adtCtors, smtCtorArgs)))

        success
      }

      //////////////////////////////////////////////////////////////////////////

      case cmd : DataDeclsCommand => {
        ensureEnvironmentCopy

        val sortNames =
          for (sortc <- cmd.listpolysortc_) yield {
            val sort = sortc.asInstanceOf[PolySort]
            if (sort.numeral_.toInt != 0)
              throw new Parser2InputAbsy.TranslationException(
                "Polymorphic algebraic data-types are not supported yet")
            asString(sort.symbol_)
          }

        val allCtors =
          for ((maybedecl, sortNum) <-
                 cmd.listmaybepardatadecl_.zipWithIndex) yield {
            val decl = maybedecl match {
              case d : MonoDataDecl => d
              case _ : ParDataDecl =>
                throw new Parser2InputAbsy.TranslationException(
                  "Polymorphic algebraic data-types are not supported yet")
            }
            translateDataCtorList(sortNames, sortNum,
                                  decl.listconstructordeclc_)  
          }

        setupADT(sortNames, allCtors)

        success
      }

      //////////////////////////////////////////////////////////////////////////

      case cmd : DataDeclsOldCommand => {
        ensureEnvironmentCopy

        if (!cmd.listsymbol_.isEmpty)
          throw new Parser2InputAbsy.TranslationException(
            "Polymorphic algebraic data-types are not supported yet")

        val sortNames =
          for (declc <- cmd.listolddatadeclc_) yield {
            val decl = declc.asInstanceOf[OldDataDecl]
            asString(decl.symbol_)
          }

        val allCtors =
          for ((declc, sortNum) <- cmd.listolddatadeclc_.zipWithIndex) yield {
            val decl = declc.asInstanceOf[OldDataDecl]
            translateDataCtorList(sortNames, sortNum,
                                  decl.listconstructordeclc_)
          }

        setupADT(sortNames, allCtors)

        success
      }

      //////////////////////////////////////////////////////////////////////////

      case cmd : HeapDeclCommand => {
        ensureEnvironmentCopy

        val heapSortName = asString(cmd.identifier_1)
        val addressSortName = asString(cmd.identifier_2)
        val objectSortName = asString(cmd.identifier_3)

        val ADTSortNames =
          for (sortc <- cmd.listpolysortc_) yield {
            val sort = sortc.asInstanceOf[PolySort]
            if (sort.numeral_.toInt != 0)
              throw new Parser2InputAbsy.TranslationException(
                "Polymorphic algebraic data-types are not supported yet")
            asString(sort.symbol_)
          }

        val allCtors =
          for ((maybedecl, sortNum) <-
                 cmd.listmaybepardatadecl_.zipWithIndex) yield {
            val decl = maybedecl match {
              case d : MonoDataDecl => d
              case _ : ParDataDecl =>
                throw new Parser2InputAbsy.TranslationException(
                  "Polymorphic algebraic data-types are not supported yet")
            }
            translateHeapCtorList(ADTSortNames, addressSortName, sortNum,
              decl.listconstructordeclc_)
          }

        setupHeap(heapSortName, addressSortName, objectSortName, ADTSortNames,
                  allCtors, cmd.term_)

        success
      }

      //////////////////////////////////////////////////////////////////////////

      case cmd : SortDefCommand => {
        if (!cmd.listsymbol_.isEmpty)        
          throw new Parser2InputAbsy.TranslationException(
              "Currently only define-sort with arity 0 is supported")
        env.addSort(asString(cmd.symbol_), translateSort(cmd.sort_))
        success
      }

      //////////////////////////////////////////////////////////////////////////
      
      case cmd : FunctionDeclCommand => {
        val name = asString(cmd.symbol_)
        val args : Seq[SMTType] = cmd.mesorts_ match {
          case sorts : SomeSorts =>
            for (s <- sorts.listsort_) yield translateSort(s)
          case _ : NoSorts =>
            List()
        }

        val res = translateSort(cmd.sort_)

        ensureEnvironmentCopy

        if (!importProverSymbol(name, args, res)) {
          if (args.length > 0) {
            if (!booleanFunctionsAsPredicates || res != SMTBool) {
              // use a real function
              val f = MonoSortedIFunction(name,
                                          args map (_.toSort),
                                          res.toSort,
                                          !totalityAxiom, !functionalityAxiom)
              env.addFunction(f, SMTFunctionType(args.toList, res))
              if (incremental)
                prover.addFunction(f,
                                   if (functionalityAxiom)
                                     SimpleAPI.FunctionalityMode.Full
                                   else
                                     SimpleAPI.FunctionalityMode.None)
            } else {
              // use a predicate
              val p = MonoSortedPredicate(name, args map (_.toSort))
              env.addPredicate(p, SMTFunctionType(args.toList, SMTBool))
              if (incremental)
                prover.addRelation(p)
            }
          } else if (res != SMTBool) {
            // use a constant
            addConstant(res.toSort newConstant name, res)
          } else {
            // use a nullary predicate (propositional variable)
            val p = new Predicate(name, 0)
            env.addPredicate(p, SMTBoolVariableType)
            if (incremental)
              prover.addRelation(p)
          }
        }

        success
      }

      //////////////////////////////////////////////////////////////////////////

      case cmd : ConstDeclCommand => {
        val name = asString(cmd.symbol_)
        val res = translateSort(cmd.sort_)

        ensureEnvironmentCopy

        if (!importProverSymbol(name, List(), res)) {
          if (res != SMTBool) {
            // use a constant
            addConstant(res.toSort newConstant name, res)
          } else {
            // use a nullary predicate (propositional variable)
            val p = new Predicate(name, 0)
            env.addPredicate(p, SMTBoolVariableType)
            if (incremental)
              prover.addRelation(p)
          }
        }

        success
      }

      //////////////////////////////////////////////////////////////////////////

      case cmd : FunctionDefCommand => {
        val name = asString(cmd.symbol_)
        val args : Seq[SMTType] = 
          for (sortedVar <- cmd.listesortedvarc_)
          yield translateSort(sortedVar.asInstanceOf[ESortedVar].sort_)
        val argNum = pushVariables(cmd.listesortedvarc_)
        val resType = translateSort(cmd.sort_)
        
        // parse the definition of the function
        val body@(_, bodyType) = translateTerm(cmd.term_, 0)

        if (bodyType != resType)
          throw new Parser2InputAbsy.TranslationException(
              "Body of function definition has wrong type")

        // pop the variables from the environment
        for (_ <- PlainRange(argNum)) env.popVar

        // use a real function
        val f = MonoSortedIFunction(name, args map (_.toSort), resType.toSort,
                                    true, !args.isEmpty)
        env.addFunction(f, SMTFunctionType(args.toList, resType))
    
        if (inlineDefinedFuns && !neverInline(body._1)) {
          functionDefs = functionDefs + (f -> body) 
        } else if (incremental && args.isEmpty) {
          // use the SimpleAPI abbreviation feature
          resType match {
            case SMTBool =>
              functionDefs =
                functionDefs + (f -> (prover.abbrev(asFormula(body), name),
                                      SMTBool))
            case t =>
              functionDefs =
                functionDefs + (f -> (prover.abbrev(asTerm(body), name), t))
          }
        } else {
          // set up a defining equation and formula
          if (incremental)
            prover.addFunction(f, SimpleAPI.FunctionalityMode.NoUnification)
          addAxiomEquation(f, body)
        }

        success
      }

      //////////////////////////////////////////////////////////////////////////

      case cmd : ConstDefCommand => {
        val name = asString(cmd.symbol_)
        val resType = translateSort(cmd.sort_)
        
        // parse the definition of the definition
        val body@(_, bodyType) = translateTerm(cmd.term_, 0)

        if (bodyType != resType)
          throw new Parser2InputAbsy.TranslationException(
              "Body of constant definition has wrong type")

        // use a real function (TODO: better introduce just a constant?)
        val f = MonoSortedIFunction(name, List(), resType.toSort, true, false)
        env.addFunction(f, SMTFunctionType(List(), resType))
    
        if (inlineDefinedFuns && !neverInline(body._1)) {
          functionDefs = functionDefs + (f -> body) 
        } else if (incremental) {
          // use the SimpleAPI abbreviation feature
          resType match {
            case SMTBool =>
              functionDefs =
                functionDefs + (f -> (prover abbrev asFormula(body), SMTBool))
            case t =>
              functionDefs =
                functionDefs + (f -> (prover abbrev asTerm(body), t))
          }
        } else {
          // set up a defining equation and formula
          if (incremental)
            prover.addFunction(f, SimpleAPI.FunctionalityMode.NoUnification)
          addAxiomEquation(f, body)
        }

        success
      }

      //////////////////////////////////////////////////////////////////////////

      case cmd : RecFunctionDefCommand => maybeParseTransducer {
        val name = asString(cmd.symbol_)
        val args : Seq[SMTType] = 
          for (sortedVar <- cmd.listesortedvarc_)
          yield translateSort(sortedVar.asInstanceOf[ESortedVar].sort_)
        val argNum = pushVariables(cmd.listesortedvarc_)
        val resType = translateSort(cmd.sort_)

        // use a real function
        val f = MonoSortedIFunction(name, args map (_.toSort), resType.toSort,
                                    true, true)
        env.addFunction(f, SMTFunctionType(args.toList, resType))

        if (incremental)
          prover.addFunction(f, SimpleAPI.FunctionalityMode.NoUnification)
        
        // parse the definition of the function
        val body@(_, bodyType) = translateTerm(cmd.term_, 0)

        if (bodyType != resType)
          throw new Parser2InputAbsy.TranslationException(
              "Body of function definition has wrong type")

        // pop the variables from the environment
        for (_ <- PlainRange(argNum)) env.popVar

        registerRecFunctions(List((f, body)))
        success
      }

      //////////////////////////////////////////////////////////////////////////

      case cmd : RecFunctionDefsCommand => maybeParseTransducer {
        // create functions
        val functions = for (sigc <- cmd.listfunsignaturec_) yield {
          val sig = sigc.asInstanceOf[FunSignature]
          val name = asString(sig.symbol_)
          val args : Seq[SMTType] = 
            for (sortedVar <- sig.listesortedvarc_)
            yield translateSort(sortedVar.asInstanceOf[ESortedVar].sort_)
          val resType = translateSort(sig.sort_)

          // use a real function
          val f = MonoSortedIFunction(name, args map (_.toSort), resType.toSort,
                                      true, true)
          env.addFunction(f, SMTFunctionType(args.toList, resType))

          if (incremental)
            prover.addFunction(f, SimpleAPI.FunctionalityMode.NoUnification)

          f
        }

        // parse bodies
        val funDefs =
          for (((sigc, bodyExpr), f) <-
                 (cmd.listfunsignaturec_ zip cmd.listterm_) zip functions) yield {
            val sig = sigc.asInstanceOf[FunSignature]
            val argNum = pushVariables(sig.listesortedvarc_)
            val resType = translateSort(sig.sort_)

            val body@(_, bodyType) = translateTerm(bodyExpr, 0)
            if (bodyType != resType)
              throw new Parser2InputAbsy.TranslationException(
                "Body of function definition has wrong type")
            
            // pop the variables from the environment
            for (_ <- PlainRange(argNum)) env.popVar

            (f, body)
          }

        registerRecFunctions(funDefs)
        success
      }

      //////////////////////////////////////////////////////////////////////////
      
      case cmd : PushCommand => {
        for (_ <- 0 until cmd.numeral_.toInt)
          push
        success
      }

      case cmd : PopCommand => {
        for (_ <- 0 until cmd.numeral_.toInt)
          pop
        success
      }

      //////////////////////////////////////////////////////////////////////////
      
      case cmd : AssertCommand => {
        val f = asFormula(translateTerm(cmd.term_, -1))
        if (incrementalNoExtract) {
          if (needCertificates) {
            PartExtractor(f, false) match {
              case List(INamedPart(PartName.NO_NAME, g)) => {
                // generate consecutive partition numbers
                prover setPartitionNumber nextPartitionNumber
                nextPartitionNumber = nextPartitionNumber + 1
                prover addAssertion PartNameEliminator(g)
              }
              case parts =>
                for (INamedPart(name, g) <- parts) {
                  prover setPartitionNumber getPartNameIndexFor(name)
                  prover addAssertion PartNameEliminator(g)
                }
            }
          } else {
            prover addAssertion f
          }
        } else {
          assumptions += f
        }

        success
      }

      //////////////////////////////////////////////////////////////////////////

      case cmd : SimplifyCommand => {
        checkIncremental("simplify")
        checkNotExtracting("simplify")
        val f = asFormula(translateTerm(cmd.term_, -1))
        try {
          val simpF = prover.withTimeout(timeoutPer) { prover simplify f }
          smtLinearise(simpF)
          println
        } catch {
          case SimpleAPI.TimeoutException =>
            error("timeout while simplifying expression")
        }
      }

      //////////////////////////////////////////////////////////////////////////

      case cmd : CheckSatCommand => if (incrementalNoExtract) try {
        var res = prover checkSat false
        val startTime = System.currentTimeMillis

        while (res == SimpleAPI.ProverStatus.Running) {
          if (timeoutChecker()) {
            println("unknown")
            lastReasonUnknown = "timeout"
            Console.err.println("Global timeout, stopping solver")
            prover.stop
            throw ExitException
          }
          if ((System.currentTimeMillis - startTime).toInt > timeoutPer)
            prover.stop
          res = prover.getStatus(100)
        }
        
        res match {
          case SimpleAPI.ProverStatus.Sat |
               SimpleAPI.ProverStatus.Invalid =>
            println("sat")
          case SimpleAPI.ProverStatus.Unsat |
               SimpleAPI.ProverStatus.Valid =>
            println("unsat")
          case SimpleAPI.ProverStatus.Unknown => {
            println("unknown")
            lastReasonUnknown = "timeout"
          }
          case SimpleAPI.ProverStatus.Inconclusive => {
            println("unknown")
            lastReasonUnknown = "incomplete"
          }
          case SimpleAPI.ProverStatus.OutOfMemory =>
            error("out of memory or stack overflow")
          case _ =>
            error("unexpected prover result")
        }
      } catch {
        case e : SimpleAPI.SimpleAPIException =>
          error(e.getMessage)
      }

      //////////////////////////////////////////////////////////////////////////

      case cmd : GetAssertionsCommand =>
        error("get-assertions not supported")

      //////////////////////////////////////////////////////////////////////////

      // TODO: fix output of arrays

      case cmd : GetValueCommand => if (checkIncrementalWarn("get-value")) {
        prover.getStatus(false) match {
          case SimpleAPI.ProverStatus.Sat |
               SimpleAPI.ProverStatus.Invalid |
               SimpleAPI.ProverStatus.Inconclusive => try {
            val expressions = cmd.listterm_.toList

            val values = prover.withTimeout(timeoutPer) {
              for (expr <- expressions) yield
                translateTerm(expr, 0) match {
                  case (f : IFormula, _) =>
                    (prover eval f).toString
                  case (t : ITerm, _) =>
                    SMTLineariser asString (prover evalToTerm t)
                }
            }
            
            println("(" +
              (for ((e, v) <- expressions.iterator zip values.iterator)
               yield ("(" + (printer print e) + " " + v + ")")).mkString(" ") +
              ")")
          } catch {
            case SimpleAPI.TimeoutException =>
              error("timeout when constructing full model")
            case SimpleAPI.NoModelException =>
              error("no model available")
          }

          case _ =>
            error("no model available")
        }
      }

      //////////////////////////////////////////////////////////////////////////

      case cmd : GetProofCommand =>
        if (checkIncrementalWarn("get-proof")) {
          prover.getStatus(false) match {
            case SimpleAPI.ProverStatus.Unsat |
                 SimpleAPI.ProverStatus.Valid
                 if genProofs => {
              println("(proof \"")
              val nameMapping =
                (for ((n, i) <- partNameIndexes.iterator)
                 yield (i, n)).toMap
              println(prover.certificateAsString(nameMapping,
                                                 Param.InputFormat.SMTLIB))
              println("\")")
            }
            case _ =>
              error("no proof available")
          }
        }

      //////////////////////////////////////////////////////////////////////////

      case cmd : GetUnsatCoreCommand =>
        if (checkIncrementalWarn("get-unsat-core")) {
          prover.getStatus(false) match {
            case SimpleAPI.ProverStatus.Unsat |
                 SimpleAPI.ProverStatus.Valid => {
              val core = prover.getUnsatCore
              val names =
                (for ((name, n) <- partNameIndexes.iterator;
                      if (core contains n))
                 yield name.toString).toVector.sorted
              println("(" + (names mkString " ") + ")")
              success
            }
            case _ =>
              error("no unsatisfiable core available")
          }
        }

      //////////////////////////////////////////////////////////////////////////

      case cmd : GetAssignmentCommand =>
        error("get-assignment not supported")

      //////////////////////////////////////////////////////////////////////////

      // TODO: fix output of arrays

      case cmd : GetModelCommand => if (checkIncrementalWarn("get-model")) {
        prover.getStatus(false) match {
          case SimpleAPI.ProverStatus.Sat |
               SimpleAPI.ProverStatus.Invalid |
               SimpleAPI.ProverStatus.Inconclusive => try {
            val model = prover.withTimeout(timeoutPer) {
              prover.partialModelAsFormula
            }

            SMTLineariser printModel model
          } catch {
            case SimpleAPI.TimeoutException =>
              error("timeout when constructing full model")
            case SimpleAPI.NoModelException =>
              error("no model available")
          }

          case _ =>
            error("no model available")
        }
      }

      //////////////////////////////////////////////////////////////////////////

      case cmd : GetInterpolantsCommand =>
        if (incremental) {
          if (genInterpolants) prover.getStatus(false) match {
            case SimpleAPI.ProverStatus.Unsat |
                 SimpleAPI.ProverStatus.Valid => {

              try { prover.withTimeout(timeoutPer) {
                if (cmd.listsexpr_.isEmpty) {

                  val interpolantSpecs =
                    for (i <- 0 until nextPartitionNumber) yield Set(i)
                  val interpolants = prover.getInterpolants(interpolantSpecs)

                  print("(")
                  var sep = ""
                  for (interpolant <- interpolants) {
                    print(sep)
                    sep = "\n"
                    smtLinearise(interpolant)
                  }
                  println(")")

                } else translateTreeInterpolantSpec(cmd.listsexpr_) match {

                  case List(tree) => {
                    val allMentionedNames =
                      (for (t <- tree.iterator; n <- t.iterator) yield n).toSet
                    val remainingNames =
                      ((0 until nextPartitionNumber).iterator filterNot
                         allMentionedNames).toList

                    val finalTree =
                      if (!remainingNames.isEmpty) {
                        warn("not all asserted formulas are mentioned in interpolant specification, " +
                             "putting remaining formulas in the last/root partition")
                        Tree(tree.d ++ remainingNames, tree.children)
                      } else {
                        tree
                      }

                    val interpolants =
                      prover.getTreeInterpolant(finalTree,
                                                (timeoutPer / tree.size) min 3000)

                    print("(")
                    var sep = ""
                    for (t <- interpolants.children) t foreachPostOrder { f =>
                      print(sep)
                      sep = "\n"
                      smtLinearise(f)
                    }
                    println(")")
                  }

                  case _ =>
                    error("could not parse interpolant specification")
                }
              } } catch {
                case SimpleAPI.TimeoutException =>
                  error("timeout while computing interpolants")
              }
/*
   Old code that only works for sequence interpolants
                  for (p <- cmd.listsexpr_.toList) yield p match {
                    case p : SymbolSExpr =>
                      Set(partNameIndexes(
                            env.lookupPartName(printer print p.symbol_)))
                    case p : ParenSExpr
                        if (!p.listsexpr_.isEmpty &&
                            (printer print p.listsexpr_.head) == "and") => {
                      val it = p.listsexpr_.iterator
                      it.next
                      (for (s <- it)
                       yield partNameIndexes(
                               env.lookupPartName(printer print s))).toSet
                    }
                    case p =>
                      throw new Parser2InputAbsy.TranslationException(
                        "Could not parse interpolation partition: " +
                        (printer print p))
                  }
 */

            }

            case _ =>
              error("no proof available")
          } else {
            error(":produce-interpolants has to be set before get-interpolants")
          }
        } else {
          genInterpolants = true
        }
      
      //////////////////////////////////////////////////////////////////////////
      
      case cmd : GetInfoCommand => if (checkIncrementalWarn("get-info"))
        cmd.annotattribute_ match {
          case ":authors" => {
            println("(:authors \"")
            CmdlMain.printGreeting
            println("\n\")")
          }
          case ":name" =>
            println("(:name \"Princess\")")
          case ":version" =>
            println("(:version \"" + CmdlMain.version + "\")")
          case ":error-behavior" =>
            println("(:error-behavior \"immediate-exit\")")
          case ":interpolation-method" =>
            println("(:interpolation-method \"tree\")")
          case ":reason-unknown" =>
            println("(:reason-unknown " + lastReasonUnknown + ")")
        }
      
      //////////////////////////////////////////////////////////////////////////
      
      case cmd : GetOptionCommand => if (checkIncrementalWarn("get-option")) {
        unsupported
      }
      
      //////////////////////////////////////////////////////////////////////////
      
      case cmd : EchoCommand => if (checkIncrementalWarn("echo")) {
        println(cmd.smtstring_)
      }

      //////////////////////////////////////////////////////////////////////////

      case cmd : ResetCommand => if (checkIncrementalWarn("reset")) {
        val doConfirm = incremental && printSuccess
        reset
        // We have to do this, because incremental and printSuccess are...also
        // reset.
        if (doConfirm)
          println("success")
      }

      //////////////////////////////////////////////////////////////////////////

      case cmd : ExitCommand => if (checkIncrementalWarn("exit")) {
        throw ExitException
      }

      //////////////////////////////////////////////////////////////////////////

      case _ : EmptyCommand =>
        // command to be ignored

      //////////////////////////////////////////////////////////////////////////

      case _ =>
        warn("ignoring " + (printer print cmd))
  }

  //////////////////////////////////////////////////////////////////////////////

  protected def translateSort(s : Sort) : SMTType = s match {
    case s : IdentSort => s.identifier_ match {
      case PlainIdentifier("Int") =>
        SMTInteger
      case PlainIdentifier("Bool") =>
        SMTBool
      case PlainIdentifier("Real") =>
        realType
      case IndexedIdentifier("BitVec", width) =>
        SMTBitVec(width.toInt)
      case PlainIdentifier("String") =>
        stringType
      case PlainIdentifier("RegLan") =>
        regexType
      case PlainIdentifier("Char") =>
        charType
      case PlainIdentifier(id) =>
        env lookupSort id
      case id => {
        warn("treating sort " + (printer print s) + " as Int")
        SMTInteger
      }
    }
    case s : CompositeSort => asString(s.identifier_) match {
      case "Array" => {
        val args =
          for (t <- s.listsort_.toList) yield translateSort(t)
        if (args.size < 2)
          throw new Parser2InputAbsy.TranslationException(
            "Expected at least two sort arguments in " + (printer print s))
        SMTArray(args.init, args.last)
      }
      case id => {
        warn("treating sort " + (printer print s) + " as Int")
        SMTInteger
      }
    }
  }

  //////////////////////////////////////////////////////////////////////////////

  protected def translateTerm(t : Term, polarity : Int)
                             : (IExpression, SMTType) = t match {
    case t : smtlib.Absyn.ConstantTerm =>
      translateSpecConstant(t.specconstant_)
      
    case t : NullaryTerm =>
      symApp(t.symbolref_, List(), polarity)
    case t : FunctionTerm =>
      symApp(t.symbolref_, t.listterm_, polarity)

    case t : QuantifierTerm =>
      translateQuantifier(t, polarity)
    
    case t : AnnotationTerm => {
      val triggers = for (annot <- t.listannotation_;
                          a = annot.asInstanceOf[AttrAnnotation];
                          if (a.annotattribute_ == ":pattern");
                          trigs = translateTriggerAttr(a.attrparam_);
                          if !trigs.isEmpty)
                     yield trigs

      val baseExpr =
        if (needCertificates) {
          val names = for (annot <- t.listannotation_;
                           a = annot.asInstanceOf[AttrAnnotation];
                           if (a.annotattribute_ == ":named")) yield {
            a.attrparam_ match {
              case p : SomeAttrParam => p.sexpr_ match {
                case e : SymbolSExpr => 
                  printer print e
                case _ =>
                  throw new Parser2InputAbsy.TranslationException(
                     "Expected name after \":named\"")
              }
              case _ : NoAttrParam =>
                throw new Parser2InputAbsy.TranslationException(
                   "Expected name after \":named\"")
            }
          }
          
          translateTerm(t.term_, polarity) match {
            case p@(expr, SMTBool) =>
              ((asFormula(p) /: names) {
                 case (res, name) => INamedPart(env lookupPartName name, res)
               }, SMTBool)
            case p =>
              // currently names for terms are ignored
              p
          }
        } else {
          translateTerm(t.term_, polarity)
        }

      if (triggers.isEmpty)
        baseExpr
      else
        ((asFormula(baseExpr) /: triggers) {
           case (res, trigger) => ITrigger(ITrigger.extractTerms(trigger), res)
         }, SMTBool)
    }
    
    case t : LetTerm =>
      translateLet(t, polarity)
  }

  //////////////////////////////////////////////////////////////////////////////

  // add bound variables to the environment and record their number
  private def pushVariables(vars : smtlib.Absyn.ListSortedVariableC) : Int = {
    var quantNum : Int = 0
    
    for (binder <- vars) binder match {
      case binder : SortedVariable => {
        pushVar(binder.sort_, binder.symbol_)
        quantNum = quantNum + 1
      }
    }
    
    quantNum
  }

  private def pushVariables(vars : smtlib.Absyn.ListESortedVarC) : Int = {
    var quantNum : Int = 0
    
    for (binder <- vars) binder match {
      case binder : ESortedVar => {
        pushVar(binder.sort_, binder.symbol_)
        quantNum = quantNum + 1
      }
    }
    
    quantNum
  }

  private def pushVar(bsort : Sort, bsym : Symbol) : Unit = {
    ensureEnvironmentCopy
    env.pushVar(asString(bsym), BoundVariable(translateSort(bsort)))
  }
  
  private def translateQuantifier(t : QuantifierTerm, polarity : Int)
                                 : (IExpression, SMTType) = {
    val quantNum = pushVariables(t.listsortedvariablec_)
    val matrix = asFormula(translateTerm(t.term_, polarity))

    // pop the variables from the environment
    val types = for (_ <- 0 until quantNum)
                yield env.popVar.asInstanceOf[BoundVariable].varType

    t.quantifier_ match {
      case _ : AllQuantifier =>
        (all(types map (_.toSort), matrix), SMTBool)
      case _ : ExQuantifier =>
        (ex(types map (_.toSort), matrix), SMTBool)
      case _ : EpsQuantifier => {
        if (t.listsortedvariablec_.size != 1)
          throw new ParseException("_eps has to bind exactly one variable")
        (types.head.toSort eps matrix, types.head)
      }
    }
  }
  
  //////////////////////////////////////////////////////////////////////////////

  private var letVarCounter = 0
  
  private def letVarName(base : String) = {
    val res = base + "_" + letVarCounter
    letVarCounter = letVarCounter + 1
    res
  }
  
  /**
   * If t is an integer term, let expression in positive position:
   *   (let ((v t)) s)
   *   ->
   *   \forall int v; (v=t -> s)
   * 
   * If t is a formula, let expression in positive position:
   *   (let ((v t)) s)
   *   ->
   *   \forall int v; ((t <-> v=0) -> s)
   *   
   * TODO: possible optimisation: use implications instead of <->, depending
   * on the polarity of occurrences of v
   */
  private def translateLet(t : LetTerm, polarity : Int)
                          : (IExpression, SMTType) = {
    val bindings = for (b <- t.listbindingc_) yield {
      val binding = b.asInstanceOf[Binding]
      val (boundTerm, boundType) = translateTerm(binding.term_, 0)
      (asString(binding.symbol_), boundType, boundTerm)
    }

    ensureEnvironmentCopy

    if (env existsVar (_.isInstanceOf[BoundVariable])) {
      // we are underneath a real quantifier, so have to introduce quantifiers
      // for this let expression, or directly substitute
      
      for ((v, t, _) <- bindings) env.pushVar(v, BoundVariable(t))

      val wholeBody@(body, bodyType) = translateTerm(t.term_, polarity)
      
      for (_ <- bindings) env.popVar

      //////////////////////////////////////////////////////////////////////////
      
      if (inlineLetExpressions) {
        // then we directly inline the bound formulae and terms
        
        val subst =
          for ((_, t, s) <- bindings.toList.reverse) yield asTerm((s, t))
        (LetInlineVisitor.visit(body, (subst, -bindings.size)), bodyType)
      } else {
        val definingEqs =
          connect(for (((_, t, s), num) <-
                    bindings.iterator.zipWithIndex) yield {
            val shiftedS = VariableShiftVisitor(s, 0, bindings.size)
            val bv = v(bindings.length - num - 1)
            t match {        
              case SMTBool    =>
                IFormulaITE(asFormula((shiftedS, t)),
                            IIntFormula(IIntRelation.EqZero, bv),
                            IIntFormula(IIntRelation.EqZero, bv + i(-1)))
              case _ =>
                asTerm((shiftedS, t)) === bv
            }}, IBinJunctor.And)
      
        bodyType match {
          case SMTBool =>
            (if (polarity > 0)
              quan(Array.fill(bindings.length){Quantifier.ALL},
                   definingEqs ==> asFormula(wholeBody))
             else
               quan(Array.fill(bindings.length){Quantifier.EX},
                    definingEqs &&& asFormula(wholeBody)),
             SMTBool)
        }
      }
      
    } else {
      // we introduce a boolean or integer variables to encode this
      // let expression

      for ((name, t, s) <- bindings)
        // directly substitute small expressions, unless the user
        // has chosen otherwise
        if (inlineLetExpressions && !neverInline(s)) {
          env.pushVar(name, SubstExpression(s, t))
        } else if (incremental) {
          // use the SimpleAPI abbreviation feature
          t match {
            case SMTBool =>
              env.pushVar(name,
                          SubstExpression(prover.abbrev(asFormula((s, t))),
                                          SMTBool))
            case _ =>
              env.pushVar(name,
                          SubstExpression(prover.abbrev(asTerm((s, t))), t))
          }
        } else addAxiom(t match {
          case SMTBool => {
            val f = new MonoSortedIFunction(letVarName(name),
                                            List(TSort.Integer),
                                            TSort.MultipleValueBool,
                                            true, false)
            env.addFunction(f, SMTFunctionType(List(SMTInteger), SMTBool))

            env.pushVar(name, SubstExpression(
                                  containFunctionApplications(eqZero(f(0))),
                                  SMTBool))
            all(ITrigger(List(f(v(0))),
                         eqZero(v(0)) ==>
                         ((eqZero(f(v(0))) & asFormula((s, t))) |
                             ((f(v(0)) === 1) & !asFormula((s, t))))))
          }
          case exprType => {
            val c = t.toSort newConstant letVarName(name)
            addConstant(c, exprType)
            env.pushVar(name, SubstExpression(c, exprType))
            c === asTerm((s, t))
          }
        })
      
      val wholeBody = translateTerm(t.term_, polarity)

      for (_ <- bindings) env.popVar

      wholeBody
    }
  }
  
  //////////////////////////////////////////////////////////////////////////////

  private var tildeWarning = false
  
  protected def symApp(sym : SymbolRef, args : Seq[Term], polarity : Int)
                      : (IExpression, SMTType) = sym match {
    ////////////////////////////////////////////////////////////////////////////
    // Hardcoded connectives of formulae
    
    case PlainSymbol("true") => {
      checkArgNum("true", 0, args)
      (i(true), SMTBool)
    }
    case PlainSymbol("false") => {
      checkArgNum("false", 0, args)
      (i(false), SMTBool)
    }

    case PlainSymbol("not") => {
      checkArgNum("not", 1, args)
      (!asFormula(translateTerm(args.head, -polarity)), SMTBool)
    }
    
    case PlainSymbol("and") =>
      (connect(for (s <- flatten("and", args))
                 yield asFormula(translateTerm(s, polarity)),
               IBinJunctor.And),
       SMTBool)
    
    case PlainSymbol("or") =>
      (connect(for (s <- flatten("or", args))
                 yield asFormula(translateTerm(s, polarity)),
               IBinJunctor.Or),
       SMTBool)
    
    case PlainSymbol("=>") => {
      if (args.size == 0)
        throw new Parser2InputAbsy.TranslationException(
          "Operator \"=>\" has to be applied to at least one argument")

      (connect((for (a <- args.init) yield
                 !asFormula(translateTerm(a, -polarity))) ++
               List(asFormula(translateTerm(args.last, polarity))),
               IBinJunctor.Or),
       SMTBool)
    }
    
    case PlainSymbol("xor") => {
      if (args.size == 0)
        throw new Parser2InputAbsy.TranslationException(
          "Operator \"xor\" has to be applied to at least one argument")

      (connect(List(asFormula(translateTerm(args.head, polarity))) ++
               (for (a <- args.tail) yield
                 !asFormula(translateTerm(a, -polarity))),
               IBinJunctor.Eqv),
       SMTBool)
    }
    
    case PlainSymbol("ite") => {
      checkArgNum("ite", 3, args)
      val transArgs = for (a <- args) yield translateTerm(a, 0)
      (transArgs map (_._2)) match {
        case Seq(SMTBool, SMTBool, SMTBool) =>
          (IFormulaITE(asFormula(transArgs(0)),
                       asFormula(transArgs(1)), asFormula(transArgs(2))),
           SMTBool)
        case Seq(SMTBool, _ : SMTReal, _) | Seq(SMTBool, _, _ : SMTReal) =>
          (ITermITE(asFormula(transArgs(0)),
                    asRealTerm("ite", transArgs(1)),
                    asRealTerm("ite", transArgs(2))),
           realType)
        case Seq(SMTBool, t1, t2) => {
          if (t1 != t2)
            throw new TranslationException(
              "branches of ite need to have consistent type, not " +
              t1 + " and " + t2)
          (ITermITE(asFormula(transArgs(0)),
                    asTerm(transArgs(1)), asTerm(transArgs(2))),
           t1)
        }
      }
    }
    
    ////////////////////////////////////////////////////////////////////////////
    // Hardcoded predicates (which might also operate on booleans)
    
    case PlainSymbol("=") => {
      val transArgs = for (a <- args) yield translateTerm(a, 0)
      (if (transArgs forall (_._2 == SMTBool)) {
         and(for (Seq(a, b) <- (transArgs map (asFormula(_))) sliding 2)
               yield (a <===> b))
       } else {
         val (termArgs, typ) = asRealIntOtherTerms("=", transArgs)
         and(for (Seq(a, b) <- termArgs sliding 2)
               yield translateEq(a, b, typ, polarity))
       },
       SMTBool)
    }
    
    case PlainSymbol("distinct") => {
      val transArgs = for (a <- args) yield translateTerm(a, 0)
      (if (transArgs forall (_._2 == SMTBool))
         transArgs.length match {
           case 0 | 1 => true
           case 2 => ~(asFormula(transArgs(0)) <===> asFormula(transArgs(1)))
           case _ => false
         }
       else {
         val (termArgs, typ) = asRealIntOtherTerms("distinct", transArgs)
         // TODO: special case for arrays?
         distinct(termArgs)
       }, SMTBool)
    }
    
    case PlainSymbol("<=") =>
      (translateChainableRealIntPred("<=", args, _ <= _, realAlgebra.leq _),
       SMTBool)
    case PlainSymbol("<") =>
      (translateChainableRealIntPred("<",  args, _ < _,  realAlgebra.lt _),
       SMTBool)
    case PlainSymbol(">=") =>
      (translateChainableRealIntPred(">=", args, _ >= _, realAlgebra.geq _),
       SMTBool)
    case PlainSymbol(">") =>
      (translateChainableRealIntPred(">",  args, _ > _,  realAlgebra.gt _),
       SMTBool)
    
    case IndexedSymbol("divisible", denomStr) => {
      checkArgNum("divisible", 1, args)
      val denom = i(IdealInt(denomStr))
      val num = VariableShiftVisitor(asTerm(translateTerm(args.head, 0)), 0, 1)
      (ex(num === v(0) * denom), SMTBool)
    }
      
    ////////////////////////////////////////////////////////////////////////////
    // Hardcoded integer and real operations

    case PlainSymbol("+") =>
      asRealIntTerms("+", flatten("+", args)) match {
        case (terms, SMTInteger) =>
          (sum(terms), SMTInteger)
        case (terms, SMTReal(_)) =>
          (realAlgebra.summation(terms : _*), realType)
      }

    case PlainSymbol(op@("-" | "~")) if (args.length == 1) => {
      if (op == "~" && !tildeWarning) {
        warn("interpreting \"~\" as unary minus, like in SMT-LIB 1")
        tildeWarning = true
      }
      asRealIntTerm(op, args.head) match {
        case (t, SMTInteger) => (-t, SMTInteger)
        case (t, SMTReal(_)) => (realAlgebra.minus(t), realType)
      }
    }

    case PlainSymbol("-") =>
      asRealIntTerms("-", args) match {
        case (terms, SMTInteger) =>
          (terms.head - sum(terms.tail), SMTInteger)
        case (terms, SMTReal(_)) =>
          (realAlgebra.minus(terms.head,
                             realAlgebra.summation(terms.tail : _*)), realType)
      }

    case PlainSymbol("*") =>
      asRealIntTerms("*", flatten("*", args)) match {
        case (terms, SMTInteger) =>
          (terms reduceLeft (mult _), SMTInteger)
        case (terms, SMTReal(_)) =>
          (terms reduceLeft (realAlgebra.mul _), realType)
      }

    case PlainSymbol("div") => {
      checkArgNum("div", 2, args)
      val Seq(num, denom) = for (a <- args) yield asTerm(translateTerm(a, 0))
      (mulTheory.eDiv(num, denom), SMTInteger)
    }
       
    case PlainSymbol("mod") => {
      checkArgNum("mod", 2, args)
      val Seq(num, denom) = for (a <- args) yield asTerm(translateTerm(a, 0))
/*      denom match {
        case IIntLit(denomVal) if denomVal.signum > 0 =>
          (ModuloArithmetic.cast2Interval(IdealInt.ZERO, denomVal - 1, num),
           SMTInteger)
        case denom => */
          (mulTheory.eMod(num, denom), SMTInteger)
//      }
    }

    case PlainSymbol("abs") => {
      checkArgNum("abs", 1, args)
      (abs(asTerm(translateTerm(args.head, 0))), SMTInteger)
    }

    case PlainSymbol("/") => {
      checkArgNum("/", 2, args)
      (realAlgebra.div(asRealTerm("/", args(0)),
                       asRealTerm("/", args(1))),
       realType)
    }

    case PlainSymbol("to_real") => {
      checkArgNum("to_real", 1, args)
      (asRealTerm("to_real", args(0)), realType)
    }
      
    case PlainSymbol("to_int") => {
      checkArgNum("to_int", 1, args)
      (realAlgebra.ring2int(asRealTerm("to_int", args(0))), SMTInteger)
    }
      
    case PlainSymbol("is_int") => {
      checkArgNum("is_int", 1, args)
      (realAlgebra.isInt(asRealTerm("to_int", args(0))), SMTBool)
    }
      
    ////////////////////////////////////////////////////////////////////////////
    // Array operations
    
    case PlainSymbol("select") => {
      val transArgs = for (a <- args) yield translateTerm(a, 0)
      transArgs.head._2 match {
        case s@SMTArray(_, resultType) =>
          (IFunApp(s.theory.select,
                   for (a <- transArgs) yield asTerm(a)),
           resultType)
        case s =>
          throw new Parser2InputAbsy.TranslationException(
            "select has to be applied to an array expression, not " + s)
      }
    }

    case PlainSymbol("store") => {
      val transArgs = for (a <- args) yield translateTerm(a, 0)
      transArgs.head._2 match {
        case s : SMTArray =>
          (IFunApp(s.theory.store,
                   for (a <- transArgs) yield asTerm(a)),
           s)
        case s =>
          throw new Parser2InputAbsy.TranslationException(
            "store has to be applied to an array expression, not " + s)
      }
    }

    case CastSymbol("const", sort) =>
      translateSort(sort) match {
        case s : SMTArray => {
          checkArgNum("const", 1, args)
          val transArg = translateTerm(args(0), 0)
          if (transArg._2 != s.result)
            throw new Parser2InputAbsy.TranslationException(
              "const has to be applied to an expression of the object type")
          (s.theory.const(asTerm(transArg)), s)
        }
        case _ =>
          throw new Parser2InputAbsy.TranslationException(
            "const can only be used with array types")
      }

    ////////////////////////////////////////////////////////////////////////////
    // Bit-vector operations

    case IndexedSymbol(BVDecLiteral(value), width) => {
      val t = SMTBitVec(width.toInt)
      (ModuloArithmetic.cast2Sort(t.toSort, IdealInt(value)), t)
    }

    case PlainSymbol("concat") => {
      checkArgNum("concat", 2, args)
      val a0@(transArg0, type0) = translateTerm(args(0), 0)
      val a1@(transArg1, type1) = translateTerm(args(1), 0)
      val width0 = extractBVWidth("concat", type0, args(0))
      val width1 = extractBVWidth("concat", type1, args(1))
      (ModuloArithmetic.bv_concat(i(width0), i(width1), asTerm(a0), asTerm(a1)),
       SMTBitVec(width0 + width1))
    }

    case IndexedSymbol("extract", beginStr, endStr) => {
      checkArgNum("extract", 1, args)
      val begin = beginStr.toInt
      val end = endStr.toInt
      val a0@(transArg0, type0) = translateTerm(args(0), 0)
      val width0 = extractBVWidth("extract", type0, args(0))
      val resType = SMTBitVec(begin - end + 1)
      (ModuloArithmetic.bv_extract(i(begin),
        i(end),
        asTerm(a0)),
        resType)
    }

    case PlainSymbol("bvnot") =>
      translateBVUnaryOp("bvnot", ModuloArithmetic.bv_not, args)
    case PlainSymbol("bvneg") =>
      translateBVUnaryOp("bvneg", ModuloArithmetic.bv_neg, args)

    case PlainSymbol("bvand") =>
      translateBVNAryOp("bvand",  ModuloArithmetic.bv_and, args)
    case PlainSymbol("bvor") =>
      translateBVNAryOp("bvor",   ModuloArithmetic.bv_or, args)
    case PlainSymbol("bvadd") =>
      translateBVNAryOp("bvadd",  ModuloArithmetic.bv_add, args)
    case PlainSymbol("bvsub") =>
      translateBVBinOp("bvsub",  ModuloArithmetic.bv_sub, args)
    case PlainSymbol("bvmul") =>
      translateBVNAryOp("bvmul",  ModuloArithmetic.bv_mul, args)
    case PlainSymbol("bvudiv") =>
      translateBVBinOp("bvudiv", ModuloArithmetic.bv_udiv, args)
    case PlainSymbol("bvsdiv") =>
      translateBVBinOp("bvsdiv", ModuloArithmetic.bv_sdiv, args)
    case PlainSymbol("bvurem") =>
      translateBVBinOp("bvurem", ModuloArithmetic.bv_urem, args)
    case PlainSymbol("bvsrem") =>
      translateBVBinOp("bvsrem", ModuloArithmetic.bv_srem, args)
    case PlainSymbol("bvsmod") =>
      translateBVBinOp("bvsmod", ModuloArithmetic.bv_smod, args)
    case PlainSymbol("bvshl") =>
      translateBVBinOp("bvshl",  ModuloArithmetic.bv_shl, args)
    case PlainSymbol("bvlshr") =>
      translateBVBinOp("bvlshr", ModuloArithmetic.bv_lshr, args)
    case PlainSymbol("bvashr") =>
      translateBVBinOp("bvashr", ModuloArithmetic.bv_ashr, args)
    case PlainSymbol("bvxor") =>
      translateBVBinOp("bvxor",  ModuloArithmetic.bv_xor, args)
    case PlainSymbol("bvxnor") =>
      translateBVBinOp("bvxnor", ModuloArithmetic.bv_xnor, args)

    case PlainSymbol("bvnand") => {
      val (t, tp) = translateBVBinOp("bvnand", ModuloArithmetic.bv_and, args)
      (ModuloArithmetic.bv_not(i(tp.width), t), tp)
    }
    case PlainSymbol("bvnor") => {
      val (t, tp) = translateBVBinOp("bvnor", ModuloArithmetic.bv_or, args)
      (ModuloArithmetic.bv_not(i(tp.width), t), tp)
    }

    case PlainSymbol("bvcomp") => {
      checkArgNum("bvcomp", 2, args)
      val a0@(transArg0, type0) = translateTerm(args(0), 0)
      val a1@(transArg1, type1) = translateTerm(args(1), 0)
      val bits = checkArgBVAgreement("bvcomp", args(0), type0, args(1), type1)
      (ModuloArithmetic.bv_comp(i(bits), asTerm(a0), asTerm(a1)), SMTBitVec(1))
    }

    case PlainSymbol("bvult") =>
      translateBVBinPred("bvult", ModuloArithmetic.bv_ult, args)
    case PlainSymbol("bvule") =>
      translateBVBinPred("bvule", ModuloArithmetic.bv_ule, args)
    case PlainSymbol("bvslt") =>
      translateBVBinPred("bvslt", ModuloArithmetic.bv_slt, args)
    case PlainSymbol("bvsle") =>
      translateBVBinPred("bvsle", ModuloArithmetic.bv_sle, args)

    case PlainSymbol("bvugt") =>
      translateBVBinPredInv("bvugt", ModuloArithmetic.bv_ult, args)
    case PlainSymbol("bvuge") =>
      translateBVBinPredInv("bvuge", ModuloArithmetic.bv_ule, args)
    case PlainSymbol("bvsgt") =>
      translateBVBinPredInv("bvsgt", ModuloArithmetic.bv_slt, args)
    case PlainSymbol("bvsge") =>
      translateBVBinPredInv("bvsge", ModuloArithmetic.bv_sle, args)

    case IndexedSymbol("zero_extend", digitsStr) => {
      checkArgNum("zero_extend", 1, args)
      val digits = digitsStr.toInt
      val (transArg0, type0) = translateTerm(args(0), 0)
      val width = extractBVWidth("zero_extend", type0, args(0))
      (transArg0, SMTBitVec(width + digits))
    }

    case IndexedSymbol("sign_extend", digitsStr) => {
      checkArgNum("sign_extend", 1, args)
      val digits = digitsStr.toInt
      val a0@(transArg0, type0) = translateTerm(args(0), 0)
      val width = extractBVWidth("sign_extend", type0, args(0))
      (ModuloArithmetic.cast2UnsignedBV(width + digits,
         ModuloArithmetic.cast2SignedBV(width, asTerm(a0))),
       SMTBitVec(width + digits))
    }

    case PlainSymbol("bv2nat") | IndexedSymbol("bv2nat", _) => {
      checkArgNum("bv2nat", 1, args)
      val a0@(_, type0) = translateTerm(args(0), 0)
      extractBVWidth("bv2nat", type0, args(0))
      (asTerm(a0), SMTInteger)
    }

    case PlainSymbol("bv2int") | IndexedSymbol("bv2int", _) => {
      checkArgNum("bv2int", 1, args)
      val a0@(_, type0) = translateTerm(args(0), 0)
      val width0 = extractBVWidth("bv2int", type0, args(0))
      (ModuloArithmetic.cast2SignedBV(width0, asTerm(a0)), SMTInteger)
    }

    case IndexedSymbol(op@("nat2bv" | "int2bv"), digitsStr) => {
      checkArgNum(op, 1, args)
      val digits = digitsStr.toInt
      (ModuloArithmetic.cast2UnsignedBV(digits,
                                        asTerm(translateTerm(args(0), 0))),
       SMTBitVec(digits))
    }

    // Not supported yet: repeat, rotate_left, rotate_right

    ////////////////////////////////////////////////////////////////////////////
    // ADT operations

    case PlainSymbol("_size") => {
      checkArgNum("_size", 1, args)
      val (expr, ty) = translateTerm(args.head, 0)
      ty match {
        case SMTADT(adt, sortNum) => {
          if (adt.termSize == null)
            throw new Parser2InputAbsy.TranslationException(
                "Function _size can only be used in combination with option " +
                "-adtMeasure=size")
          (IFunApp(adt.termSize(sortNum), List(expr.asInstanceOf[ITerm])),
           SMTInteger)
        }
        case _ =>
          throw new Parser2InputAbsy.TranslationException(
              "Function _size needs to receive an ADT term as argument")
      }
    }

    ////////////////////////////////////////////////////////////////////////////
    // String operations

    case IndexedSymbol("char", valStr) =>
      (stringTheory int2Char IdealInt(valStr), charType)

    case PlainSymbol("str.empty") =>
      (translateStringFun(stringTheory.str_empty, args, List()), stringType)
    case PlainSymbol("str.cons") =>
      (translateStringFun(stringTheory.str_cons, args,
                          List(charType, stringType)), stringType)

    case PlainSymbol("str.head") =>
      (translateStringFun(stringTheory.str_head, args,
                          List(stringType)), charType)
    case PlainSymbol("str.head_code") =>
      (translateStringFun(stringTheory.str_head_code, args,
                          List(stringType)), SMTInteger)
    case PlainSymbol("str.tail") =>
      (translateStringFun(stringTheory.str_tail, args,
                          List(stringType)), stringType)

    case PlainSymbol("str.from.char" | "str.from_char") =>
      (translateStringFun(stringTheory.str_from_char, args,
                          List(charType)), stringType)

    case PlainSymbol("str.from_code") =>
      (translateStringFun(stringTheory.str_from_code, args,
                          List(SMTInteger)), stringType)
    case PlainSymbol("str.to_code") =>
      (translateStringFun(stringTheory.str_to_code, args,
                          List(stringType)), SMTInteger)

    case PlainSymbol("str.++") =>
      (translateNAryStringFun(stringTheory.str_++, args,
                              stringType), stringType)
    case PlainSymbol("str.len") =>
      (translateStringFun(stringTheory.str_len, args,
                          List(stringType)), SMTInteger)

    case PlainSymbol("str.to.int" | "str.to_int") =>
      (translateStringFun(stringTheory.str_to_int, args,
                          List(stringType)), SMTInteger)
    case PlainSymbol("int.to.str" | "int.to_str" | "str.from_int") =>
      (translateStringFun(stringTheory.int_to_str, args,
                          List(SMTInteger)), stringType)

    // str.<

    case PlainSymbol("str.to_re" | "str.to-re" | "str.to.re") =>
      (translateStringFun(stringTheory.str_to_re, args,
                          List(stringType)), regexType)
    case PlainSymbol("re.from.str" | "re.from_str") =>
      (translateStringFun(stringTheory.re_from_str, args,
                          List(stringType)), regexType)

    case PlainSymbol("str.in_re" | "str.in-re" | "str.in.re") =>
      translateStringPred(stringTheory.str_in_re, args,
                          List(stringType, regexType))
    case PlainSymbol("re.none") =>
      (translateStringFun(stringTheory.re_none, args,
                          List()), regexType)
    case PlainSymbol("re.eps") =>
      (translateStringFun(stringTheory.re_eps, args,
                          List()), regexType)
    case PlainSymbol("re.all") =>
      (translateStringFun(stringTheory.re_all, args,
                          List()), regexType)
    case PlainSymbol("re.allchar") =>
      (translateStringFun(stringTheory.re_allchar, args,
                          List()), regexType)
    case PlainSymbol("re.charrange") =>
      (translateStringFun(stringTheory.re_charrange, args,
                          List(charType, charType)), regexType)
    case PlainSymbol("re.range") =>
      (translateStringFun(stringTheory.re_range, args,
                          List(stringType, stringType)), regexType)
    case PlainSymbol("re.++") =>
      (translateNAryStringFun(stringTheory.re_++, args,
                              regexType), regexType)
    case PlainSymbol("re.union") =>
      (translateNAryStringFun(stringTheory.re_union, args,
                              regexType), regexType)
    case PlainSymbol("re.inter") =>
      (translateNAryStringFun(stringTheory.re_inter, args,
                              regexType), regexType)
    case PlainSymbol("re.diff") =>
      (translateNAryStringFun(stringTheory.re_diff, args,
                              regexType), regexType)
    
    case PlainSymbol("re.*") =>
      (translateStringFun(stringTheory.re_*, args,
                          List(regexType)), regexType)

    case PlainSymbol("str.<=") =>
      translateStringPred(stringTheory.str_<=, args,
                          List(stringType, stringType))
    case PlainSymbol("str.at") =>
      (translateStringFun(stringTheory.str_at, args,
                          List(stringType, SMTInteger)), stringType)
    case PlainSymbol("str.char") =>
      (translateStringFun(stringTheory.str_char, args,
                          List(stringType, SMTInteger)), charType)

    case PlainSymbol("str.substr") =>
      (translateStringFun(stringTheory.str_substr, args,
                          List(stringType, SMTInteger, SMTInteger)), stringType)

    case PlainSymbol("str.prefixof") =>
      translateStringPred(stringTheory.str_prefixof, args,
                          List(stringType, stringType))
    case PlainSymbol("str.suffixof") =>
      translateStringPred(stringTheory.str_suffixof, args,
                          List(stringType, stringType))
    case PlainSymbol("str.contains") =>
      translateStringPred(stringTheory.str_contains, args,
                          List(stringType, stringType))

    case PlainSymbol("str.indexof") =>
      (translateStringFun(stringTheory.str_indexof, args,
                          List(stringType, stringType, SMTInteger)), SMTInteger)

    case PlainSymbol("str.replace") =>
      (translateStringFun(stringTheory.str_replace, args,
                          List(stringType, stringType, stringType)), stringType)
    case PlainSymbol("str.replacere" | "str.replace_re") =>
      (translateStringFun(stringTheory.str_replacere, args,
                          List(stringType, regexType, stringType)), stringType)

    case PlainSymbol("str.replaceall" | "str.replace_all") =>
      (translateStringFun(stringTheory.str_replaceall, args,
                          List(stringType, stringType, stringType)), stringType)

    case PlainSymbol("str.replaceallre" | "str.replace_re_all") =>
      (translateStringFun(stringTheory.str_replaceallre, args,
                          List(stringType, regexType, stringType)), stringType)

    case PlainSymbol("str.is-digit") =>
      translateStringPred(stringTheory.char_is_digit, args, List(charType))

    case PlainSymbol("re.+") =>
      (translateStringFun(stringTheory.re_+, args,
                          List(regexType)), regexType)
    case PlainSymbol("re.opt") =>
      (translateStringFun(stringTheory.re_opt, args,
                          List(regexType)), regexType)
    case PlainSymbol("re.comp" | "re.complement") =>
      (translateStringFun(stringTheory.re_comp, args,
                          List(regexType)), regexType)

    case IndexedSymbol("re.^", n) => {
      val Seq(arg) = translateStringArgs("re.^", args, List(regexType))
      val num = n.toInt
      (stringTheory.re_loop(num, num, arg), regexType)
    }
    case IndexedSymbol("re.loop", n1, n2) => {
      val Seq(arg) = translateStringArgs("re.loop", args, List(regexType))
      (stringTheory.re_loop(n1.toInt, n2.toInt, arg), regexType)
    }

    case PlainSymbol("char.code") =>
      (stringTheory.char2Int(
         translateStringArgs("char.code", args, List(charType)).head),
       SMTInteger)
    case PlainSymbol("char.from-int") =>
      (stringTheory.int2Char(
         translateStringArgs("char.from-int", args, List(SMTInteger)).head),
       charType)

    // Function seq.unit provided by Z3
    case PlainSymbol("seq.unit") => {
      checkArgNum("seq.unit", 1, args)
      (stringTheory.str_from_code(asTerm(translateTerm(args(0), 0))),
       stringType)
    }

    case PlainSymbol(id)
      if usingStrings && (stringTheory.extraOps contains id) =>
      stringTheory.extraOps(id) match {
        case Left(f : MonoSortedIFunction) => {
          val argTypes = f.argSorts map (stringSort2SMTType _)
          val resType = stringSort2SMTType(f.resSort)
          (translateStringFun(f, args, argTypes), resType)
        }
        case Right(p : MonoSortedPredicate) => {
          val argTypes = p.argSorts map (stringSort2SMTType _)
          translateStringPred(p, args, argTypes)
        }
        case u =>
          throw new TranslationException("cannot handle string operator " + u)
      }

    case IndexedSymbol(id, indexes @ _*)
      if usingStrings &&
         (stringTheory.extraIndexedOps contains (id, indexes.size)) => {
      val IndNum = indexes.size
      stringTheory.extraIndexedOps((id, IndNum)) match {
        case Left(f : MonoSortedIFunction) => {
          val argTypes   = f.argSorts.drop(IndNum) map (stringSort2SMTType _)
          val stringArgs = translateStringArgs(f.name, args, argTypes)
          val indexArgs  = for (ind <- indexes) yield i(IdealInt(ind))
          val resType    = stringSort2SMTType(f.resSort)
          (IFunApp(f, indexArgs ++ stringArgs), resType)
        }
        case Right(p : MonoSortedPredicate) => {
          val argTypes   = p.argSorts.drop(IndNum) map (stringSort2SMTType _)
          val stringArgs = translateStringArgs(p.name, args, argTypes)
          val indexArgs  = for (ind <- indexes) yield i(IdealInt(ind))
          (IAtom(p, indexArgs ++ stringArgs), SMTBool)
        }
        case u =>
          throw new TranslationException("cannot handle string operator " + u)
      }
    }

    ////////////////////////////////////////////////////////////////////////////
    // Heap operations

    case PlainSymbol(name@"valid") =>
      extractHeap(args) match {
        case Some((heapTerm, heapTheory)) => {
          val argTypes  = List(SMTHeapAddress(heapTheory))
          val transArgs = for (a <- args.tail) yield translateTerm(a, 0)

          if (argTypes != (transArgs map (_._2)))
            throw new TranslationException(
              name + " cannot be applied to arguments of type " +
              heapTheory.HeapSort + ", " +
              (transArgs map (_._2) mkString ", "))

          (IAtom(heapTheory.isAlloc,
                 List(heapTerm) ++ (transArgs map (asTerm(_)))),
           SMTBool)
        }
        case None =>
          unintFunApp(name, sym, args, polarity)
      }

    case PlainSymbol(name@"alloc") =>
      translateHeapFun(_.alloc,
                       args,
                       heap => List(objectType(heap)),
                       heap => SMTADT(heap.AllocResADT, 0)).getOrElse(
      unintFunApp(name, sym, args, polarity))

    case PlainSymbol(name@"read") =>
      translateHeapFun(_.read,
                       args,
                       heap => List(SMTHeapAddress(heap)),
                       objectType(_)).getOrElse(
      unintFunApp(name, sym, args, polarity))

    case PlainSymbol(name@"write") =>
      translateHeapFun(_.write,
                       args,
                       heap => List(SMTHeapAddress(heap), objectType(heap)),
                       SMTHeap(_)).getOrElse(
      unintFunApp(name, sym, args, polarity))

    ////////////////////////////////////////////////////////////////////////////
    // Declared symbols from the environment
    case id => unintFunApp(asString(id), sym, args, polarity)
  }

  private def translateEq(a : ITerm, b : ITerm, t : SMTType,
                          polarity : Int) : IFormula =
    t match {
      /*
      case s@SMTArray(argTypes, resType) if (polarity > 0) => {
        val arity = argTypes.size
        val theory = s.theory
        val args = (for (n <- 0 until arity) yield v(n))
        val matrix =
          translateEq(IFunApp(theory.select,
                              List(VariableShiftVisitor(a, 0, arity)) ++ args),
                      IFunApp(theory.select,
                              List(VariableShiftVisitor(b, 0, arity)) ++ args),
                      resType, polarity)

        quan(for (_ <- 0 until arity) yield Quantifier.ALL, matrix)
      }
       */

      case SMTBool =>
        eqZero(a) <=> eqZero(b)
//        all(all(!((VariableShiftVisitor(a, 0, 2) === v(0)) &
//                 (VariableShiftVisitor(b, 0, 2) === v(1)) &
//                 ((eqZero(v(0)) & (v(1) === 1)) | (eqZero(v(1)) & (v(0) === 1))))))
//                 geqZero(v(0)) & geqZero(v(1)) & (v(0) <= 1) & (v(1) <= 1)) ==>
//                (v(0) === v(1))))

      case _ =>
        a === b
    }

  private def lookupSym(name : String) : SMTParser2InputAbsy.Env#DSym =
    if (reusedSymbols == null) {
      env lookupSym name
    } else {
      (env lookupSymPartial name) match {
        case Some(res) =>
          res
        case None => {
          importProverSymbol(name)
          env lookupSym name
        }
      }
    }

  private def unintFunApp(id : String,
                          sym : SymbolRef, args : Seq[Term], polarity : Int)
                         : (IExpression, SMTType) =
    lookupSym(id) match {
      case Environment.Predicate(pred, _, _) => {
        checkArgNumLazy(printer print sym, pred.arity, args)
        (IAtom(pred, for (a <- args) yield asTerm(translateTerm(a, 0))),
         SMTBool)
      }
      
      case Environment.Function(fun, SMTFunctionType(_, resultType)) => {
        checkArgNumLazy(printer print sym, fun.arity, args)
        (functionDefs get fun) match {
          case Some((body, t)) => {
            var translatedArgs = List[ITerm]()
            for (a <- args)
              translatedArgs = asTerm(translateTerm(a, 0)) :: translatedArgs
            (VariableSubstVisitor(body, (translatedArgs, 0)), t)
          }
          case None =>
            (IFunApp(fun, for (a <- args) yield asTerm(translateTerm(a, 0))),
             resultType)
        }
      }

      case Environment.Constant(c, _, t) =>
        (c, t)
      
      case Environment.Variable(i, BoundVariable(t)) =>
        (v(i, t.toSort), t)
        
      case Environment.Variable(i, SubstExpression(e, t)) =>
        (e, t)

      case r =>
        throw new TranslationException("did not expect " + r)
    }
  
  //////////////////////////////////////////////////////////////////////////////

  private def asRealTerm(op : String, t : Term) : ITerm =
    asRealTerm(op, translateTerm(t, 0))

  private def asRealTerm(op : String,
                         expr : (IExpression, SMTType)) : ITerm = expr match {
    case (expr : ITerm, SMTReal(_)) =>
      expr
    case (expr : ITerm, SMTInteger) =>
      realAlgebra.int2ring(expr)
    case (expr, _) =>
      throw new Parser2InputAbsy.TranslationException(
                   op + " expects a term of type Real, not " + expr)
  }

  private def asRealIntTerm(op : String, t : Term)
                         : (ITerm, SMTType) = translateTerm(t, 0) match {
    case p@(_, SMTReal(_)) =>
      (asTerm(p), realType)
    case p@(_, SMTInteger) =>
      (asTerm(p), SMTInteger)
    case (expr, _) =>
      throw new Parser2InputAbsy.TranslationException(
                   op + " expects a term of type Int or Real, not " +
                   (printer print t))
  }

  private def asRealIntTerms(op : String,
                             args : Seq[Term]) : (Seq[ITerm], SMTType) = {
    val transArgs = for (s <- args) yield translateTerm(s, 0)
    if (transArgs.isEmpty) {
      (List(), SMTInteger)
    } else if (transArgs exists { case (_, SMTReal(_)) => true
                                  case _ => false }) {
      (for (p <- transArgs) yield asRealTerm(op, p), realType)
    } else {
      (for (p <- transArgs) yield asTerm(p, SMTInteger), SMTInteger)
    }
  }

  private def asRealIntOtherTerms(op : String,
                                  args : Seq[(IExpression, SMTType)])
                               : (Seq[ITerm], SMTType) =
    if (args exists (_._2.isInstanceOf[SMTReal])) {
      (args map (asRealTerm(op, _)), realType)
    } else {
      val typ = args.head._2
      if (args exists (_._2 != typ))
        throw new Parser2InputAbsy.TranslationException(
          op + " cannot be applied to " + (args map (_._1) mkString ", "))
      (args map asTerm, typ)
    }

  //////////////////////////////////////////////////////////////////////////////

  private def translateStringFun(f : IFunction,
                                 args : Seq[Term],
                                 argTypes : Seq[SMTType]) : IExpression =
    IFunApp(f, translateStringArgs(f.name, args, argTypes))

  private def translateStringArgs(name : String,
                                  args : Seq[Term],
                                  argTypes : Seq[SMTType]) : Seq[ITerm] = {
    val transArgs = for (a <- args) yield translateTerm(a, 0)
    if (argTypes != (transArgs map (_._2)))
      throw new TranslationException(
        name + " cannot be applied to arguments of type " +
        (transArgs map (_._2) mkString ", "))
    transArgs map (asTerm(_))
  }

  private def translateNAryStringFun(f : IFunction,
                                     args : Seq[Term],
                                     argType : SMTType) : IExpression = {
    val transArgs = for (a <- args) yield translateTerm(a, 0)
    if (!(transArgs forall { case (_, t) => t == argType }))
      throw new TranslationException(
        f.name + " cannot be applied to arguments of type " +
        (transArgs map (_._2) mkString ", "))
    (transArgs.iterator map (asTerm(_))) reduceLeft {
       (s, t) => f(s, t)
     }
  }

  private def translateStringPred(p : Predicate,
                                  args : Seq[Term],
                                  argTypes : Seq[SMTType])
                               : (IExpression, SMTType) = {
    val transArgs = for (a <- args) yield translateTerm(a, 0)
    if (argTypes != (transArgs map (_._2)))
      throw new TranslationException(
        p.name + " cannot be applied to arguments of type " +
        (transArgs map (_._2) mkString ", "))
    (IAtom(p, transArgs map (asTerm(_))), SMTBool)
  }

  private def stringSort2SMTType(s : TSort) : SMTType = {
    val t = stringTheory
    s match {
      case t.CharSort   => charType
      case t.RegexSort  => regexType
      case t.StringSort => stringType
      case s => throw new TranslationException("" + s + " is not a string sort")
    }
  }

  //////////////////////////////////////////////////////////////////////////////

  /**
   * Translate a set of recursive functions to a letter-to-letter transducer
   * over strings.
   */
  private def recFunctions2Transducer(funs : Seq[(IFunction, IFormula)])
                                       : StringTheoryBuilder.SymTransducer = {
    import StringTheoryBuilder._

    val theory = stringTheory
    import theory.{str_empty, str_head, str_head_code, str_tail}

    val stateFuns = funs map (_._1)
    val tracks = stateFuns.head.arity

    object StrHeadReplacer extends ContextAwareVisitor[Unit, IExpression] {
      def postVisit(t : IExpression, ctxt : Context[Unit],
                    subres : Seq[IExpression]) : IExpression = t match {
        case IFunApp(`str_head` | `str_head_code`, Seq(IVariable(ind)))
          if ind >= ctxt.binders.size &&
             ind - ctxt.binders.size < tracks =>
          IVariable(tracks - ind - 1 + 2 * ctxt.binders.size)
        case _ =>
          t update subres
      }
    }

    if (!(stateFuns forall { f => f.arity == tracks }))
      throw new TranslationException(
        "Can only handle transducers with a uniform number of tracks")

    val funs2Index = stateFuns.iterator.zipWithIndex.toMap
    val symTransitions = new ArrayBuffer[TransducerTransition]
    val accepting = new MHashSet[Int]

    for ((f, transitions) <- funs) {
      for (trans <-
             LineariseVisitor(Transform2NNF(transitions), IBinJunctor.Or)) {
        val conjuncts = LineariseVisitor(trans, IBinJunctor.And)

        val (targetConds, otherConds1) = conjuncts partition {
          case EqZ(IFunApp(f, _)) if stateFuns contains f => true
          case _ => false
        }

        val (emptinessConds, otherConds2) = otherConds1 partition {
          case Eq(_ : IVariable, IFunApp(`str_empty`, _)) => true
          case Eq(IFunApp(`str_empty`, _), _ : IVariable) => true
          case _ => false
        }

        val (nonEmptinessConds, otherConds3) = otherConds2 partition {
          case INot(Eq(_ : IVariable, IFunApp(`str_empty`, _))) => true
          case INot(Eq(IFunApp(`str_empty`, _), _ : IVariable)) => true
          case _ => false
        }

        val (blockedTransitionConds, otherConds) = otherConds3 partition {
          c => checkBlockedTransitionCond(c, 0).isDefined
        }

        if (conjuncts.size == emptinessConds.size &&
            (for (IVariable(ind) <-
                    SymbolCollector variables and(emptinessConds))
             yield ind) == (0 until tracks).toSet) {

          accepting += funs2Index(f)

        } else {
          if (!emptinessConds.isEmpty)
            throw new TranslationException(
              "inconsistent string emptiness conditions in transducer: " +
              and(emptinessConds))

          val (epsilons, targetIndex) = targetConds match {
            case Seq(EqZ(IFunApp(targetFun, args)))
              if (stateFuns contains targetFun) =>
              (for ((t, n) <- args.zipWithIndex;
                    trackVar = tracks - n - 1) yield t match {
                 case IVariable(`trackVar`)                         => true
                 case IFunApp(str_tail, Seq(IVariable(`trackVar`))) => false
                 case t =>
                   throw new TranslationException(
                     "unsupported track modifier in transducer: " + t)
               },
               funs2Index(targetFun))
            case c =>
              throw new TranslationException(
                "need exactly one target constraint in transducer, not " + c)
          }
        
          val nonEmptyTracks =
            for (IVariable(n) <-
                   SymbolCollector variables and(nonEmptinessConds))
            yield (tracks - n - 1)
          if (nonEmptyTracks !=
              (for ((false, n) <- epsilons.iterator.zipWithIndex)
               yield n).toSet)
            throw new TranslationException(
              "inconsistent constraints in transducer: " +
              "accessed tracks have to be non-empty strings")

          val constraint = StrHeadReplacer.visit(and(otherConds), Context())
                                          .asInstanceOf[IFormula]

          val blockedTransitions =
            for (f <- blockedTransitionConds) yield {
              val Some((targetFun, quantifiedTracks)) =
                checkBlockedTransitionCond(f, 0)
              BlockedTransition(funs2Index(targetFun), quantifiedTracks)
            }

          symTransitions +=
            TransducerTransition(funs2Index(f), targetIndex,
                                 epsilons, constraint, blockedTransitions)
        }

        () // work-around for Scala 2.12
      }
    }

    SymTransducer(symTransitions, accepting.toSet)
  }

  private def checkBlockedTransitionCond(f : IFormula, quanNum : Int)
                           : scala.Option[(IFunction, Seq[Boolean])] = f match {
    case IQuantified(Quantifier.ALL, g) =>
      checkBlockedTransitionCond(g, quanNum + 1)
    case INot(EqZ(IFunApp(f, args)))
      if args forall (_.isInstanceOf[IVariable]) =>
      Some((f, for (IVariable(ind) <- args) yield (ind < quanNum)))
    case _ =>
      None
  }

  //////////////////////////////////////////////////////////////////////////////

  private def translateBVUnaryOp(name : String, f : IFunction, args : Seq[Term])
                                : (IExpression, SMTType) = {
    checkArgNum(name, 1, args)
    val a0@(transArg0, type0) = translateTerm(args(0), 0)
    (f(i(extractBVWidth(name, type0, args(0))), asTerm(a0)), type0)
  }

  private def extractBVWidth(name : String, t : SMTType, arg : Term) : Int =
    extractBVModulusWidth(name, t, arg)._2

  private def extractBVModulus(name : String, t : SMTType,
                               arg : Term) : IdealInt =
    extractBVModulusWidth(name, t, arg)._1

  private def extractBVModulusWidth(name : String, t : SMTType,
                                    arg : Term) : (IdealInt, Int) =
    t match {
      case t@SMTBitVec(w) =>
        (t.modulus, w)
      case _ =>
        throw new Parser2InputAbsy.TranslationException(
          name + " cannot be applied to " + (printer print arg)
        )
    }

  private def translateBVBinOp(name : String, f : IFunction, args : Seq[Term])
                              : (ITerm, SMTBitVec) = {
    checkArgNum(name, 2, args)
    val a0@(transArg0, type0) = translateTerm(args(0), 0)
    val a1@(transArg1, type1) = translateTerm(args(1), 0)
    val bits = checkArgBVAgreement(name, args(0), type0, args(1), type1)
    (f(i(bits), asTerm(a0), asTerm(a1)), type0.asInstanceOf[SMTBitVec])
  }

  private def translateBVNAryOp(name : String, f : IFunction, args : Seq[Term])
                              : (ITerm, SMTBitVec) = {
    val flatArgs = flatten(name, args)
    val transArgs = for (a <- flatArgs) yield translateTerm(a, 0)
    val bits = checkArgBVAgreement(name, flatArgs, transArgs.unzip._2)
    ((transArgs.iterator map (asTerm(_))) reduceLeft {
       (s, t) => f(i(bits), s, t)
     },
     SMTBitVec(bits))
  }

  private def translateBVBinPred(name : String, p : Predicate, args : Seq[Term])
                                : (IExpression, SMTType) = {
    checkArgNum(name, 2, args)
    val a0@(transArg0, type0) = translateTerm(args(0), 0)
    val a1@(transArg1, type1) = translateTerm(args(1), 0)
    val bits = checkArgBVAgreement(name, args(0), type0, args(1), type1)
    (p(i(bits), asTerm(a0), asTerm(a1)), SMTBool)
  }

  private def translateBVBinPred(name : String, args : Seq[Term],
                                 op : (Int, ITerm, ITerm) => IFormula)
                                : (IExpression, SMTType) = {
    checkArgNum(name, 2, args)
    val a0@(transArg0, type0) = translateTerm(args(0), 0)
    val a1@(transArg1, type1) = translateTerm(args(1), 0)
    val bits = checkArgBVAgreement(name, args(0), type0, args(1), type1)
    (op(bits, asTerm(a0), asTerm(a1)), SMTBool)
  }

  private def translateBVBinPredInv(name : String, p : Predicate, args : Seq[Term])
                                   : (IExpression, SMTType) = {
    checkArgNum(name, 2, args)
    val a0@(transArg0, type0) = translateTerm(args(0), 0)
    val a1@(transArg1, type1) = translateTerm(args(1), 0)
    val bits = checkArgBVAgreement(name, args(0), type0, args(1), type1)
    (p(i(bits), asTerm(a1), asTerm(a0)), SMTBool)
  }

  private def checkArgBVAgreement(name : String,
                                  arg0 : Term, type0 : SMTType,
                                  arg1 : Term, type1 : SMTType) : Int =
    (type0, type1) match {
      case (t@SMTBitVec(w1), SMTBitVec(w2)) if (w1 == w2) =>
        w1
      case _ =>
        throw new Parser2InputAbsy.TranslationException(
          name + " cannot be applied to " +
          (printer print arg0) + " and " + (printer print arg1)
        )
    }

  private def checkArgBVAgreement(name : String,
                                  args : Seq[Term],
                                  types : Seq[SMTType]) : Int =
    types.distinct match {
      case Seq(SMTBitVec(w)) =>
        w
      case _ =>
        throw new Parser2InputAbsy.TranslationException(
          name + " cannot be applied to " +
          ((args map (printer print _)) mkString " ")
        )
    }

  //////////////////////////////////////////////////////////////////////////////
  
  private def translateTriggerAttr(attrparam : AttrParam) : Seq[IExpression] =
        attrparam match {
          case p : SomeAttrParam => p.sexpr_ match {
            case e : ParenSExpr => 
              for (expr <- e.listsexpr_.toList;
                   transTriggers = {
                     try { List(translateTrigger(expr)) }
                     catch { case _ : TranslationException |
                                  _ : Environment.EnvironmentException => {
                       warn("could not parse trigger " +
                            (printer print expr) +
                            ", ignoring")
                       List()
                     } }
                   };
                   t <- transTriggers) yield t
            case _ =>
              throw new Parser2InputAbsy.TranslationException(
                 "Expected list of patterns after \":pattern\"")
          }
          case _ : NoAttrParam =>
            throw new Parser2InputAbsy.TranslationException(
               "Expected trigger patterns after \":pattern\"")
        }

  private def translateTrigger(expr : SExpr) : IExpression = expr match {
    
    case expr : ConstantSExpr => translateSpecConstant(expr.specconstant_)._1
    
    case expr : SymbolSExpr => lookupSym(asString(expr.symbol_)) match {
      case Environment.Function(fun, _) => {
        checkArgNumSExpr(printer print expr.symbol_,
                         fun.arity, List[SExpr]())
        IFunApp(fun, List())
      }
      case Environment.Predicate(pred, _, _) => {
        checkArgNumSExpr(printer print expr.symbol_,
                         pred.arity, List[SExpr]())
        IAtom(pred, List())
      }
      case Environment.Constant(c, _, _) => c
      case Environment.Variable(i, BoundVariable(t)) => v(i, t.toSort)
      case _ =>
        throw new Parser2InputAbsy.TranslationException(
          "Unexpected symbol in a trigger: " +
          (printer print expr.symbol_))
    }
    
    case expr : ParenSExpr => {
      if (expr.listsexpr_.isEmpty)
        throw new Parser2InputAbsy.TranslationException(
          "Expected a function application, not " + (printer print expr))
      
      expr.listsexpr_.head match {
        case funExpr : SymbolSExpr => asString(funExpr.symbol_) match {
          case "select" => {
            val args = translateSExprTail(expr.listsexpr_)
            (TSort sortOf args.head) match {
              case ExtArray.ArraySort(t) =>
                IFunApp(t.select, args)
              case s =>
                throw new Parser2InputAbsy.TranslationException(
                  "select in a trigger has to be applied to an array term ")
            }
          }
          case "store" => {
            val args = translateSExprTail(expr.listsexpr_)
            (TSort sortOf args.head) match {
              case ExtArray.ArraySort(t) =>
                IFunApp(t.store, args)
              case s =>
                throw new Parser2InputAbsy.TranslationException(
                  "store in a trigger has to be applied to an array term ")
            }
          }
          case funName => lookupSym(funName) match {
            case Environment.Function(fun, _) => {
              checkArgNumSExpr(printer print funExpr.symbol_, fun.arity,
                               expr.listsexpr_.tail)
              IFunApp(fun, translateSExprTail(expr.listsexpr_))
            }
            case Environment.Predicate(pred, _, _) => {
              checkArgNumSExpr(printer print funExpr.symbol_, pred.arity,
                               expr.listsexpr_.tail)
              IAtom(pred, translateSExprTail(expr.listsexpr_))
            }
            case Environment.Constant(c, _, _) => {
              checkArgNumSExpr(printer print funExpr.symbol_,
                               0, expr.listsexpr_.tail)
              c
            }
            case Environment.Variable(i, BoundVariable(t)) => {
              checkArgNumSExpr(printer print funExpr.symbol_,
                               0, expr.listsexpr_.tail)
              v(i, t.toSort)
            }
            case _ =>
              throw new Parser2InputAbsy.TranslationException(
                "Unexpected symbol in a trigger: " +
                (printer print funExpr.symbol_))
          }
        }
      }
    }
  }
  
  private def translateSExprTail(exprs : ListSExpr) : Seq[ITerm] = {
    val args = exprs.tail.toList
    for (e <- args) yield translateTrigger(e) match {
      case ta : ITerm => ta
      case ta : IFormula => ITermITE(ta, i(0), i(1))
    }
  }

  //////////////////////////////////////////////////////////////////////////////

  private def translateTreeInterpolantSpec(exprs : ListSExpr)
                                          : List[Tree[Set[Int]]] = {
    var result = List[Tree[Set[Int]]]()

    for (p <- exprs) p match {
      case p : SymbolSExpr =>
        result =
          List(Tree(Set(partNameIndexes(
                          env.lookupPartName(printer print p.symbol_))),
                    result))
      case p : ParenSExpr
        if (!p.listsexpr_.isEmpty &&
            (printer print p.listsexpr_.head) == "and") => {
        val it = p.listsexpr_.iterator
        it.next
        val names = (for (s <- it) yield partNameIndexes(
                       env.lookupPartName(printer print s))).toSet
        result = List(Tree(names, result))
      }
      case p : ParenSExpr =>
        result = result ++ translateTreeInterpolantSpec(p.listsexpr_)
    }

    result    
  }

  //////////////////////////////////////////////////////////////////////////////
  
  protected def translateSpecConstant(c : SpecConstant)
                                     : (ITerm, SMTType) = c match {
    case c : NumConstant =>
      (i(IdealInt(c.numeral_)),
       SMTInteger)
    case c : HexConstant =>
      (i(IdealInt(c.hexadecimal_ substring 2, 16)),
       SMTBitVec((c.hexadecimal_.size - 2) * 4))
    case c : BinConstant =>
      (i(IdealInt(c.binary_ substring 2, 2)),
       SMTBitVec(c.binary_.size - 2))

    case c : RatConstant => {
      val v = IdealRat(c.rational_)
      (realAlgebra.div(realAlgebra.int2ring(v.num),
                       realAlgebra.int2ring(v.denom)),
       realType)
    }

    case c : StringConstant => {
      import IExpression._

      val escSeq =
        SMTLineariser.unescapeIt(
          c.smtstring_.substring(1, c.smtstring_.size - 1)
                      .iterator.map(_.toInt))

      ((escSeq :\ stringTheory.str_empty()) {
         case (c, s) => stringTheory.str_cons(stringTheory int2Char c, s)
       }, stringType)
    }

    case c : StringSQConstant => {
      import IExpression._

      val escSeq =
        SMTLineariser.unescapeSQString(
          c.smtstringsq_.substring(1, c.smtstringsq_.size - 1))

      ((escSeq :\ stringTheory.str_empty()) {
         case (c, s) => stringTheory.str_cons(stringTheory int2Char c, s)
       }, stringType)
    }
  }
  
  private def translateChainableRealIntPred(
                      op : String,
                      args : Seq[Term],
                      intOp  : (ITerm, ITerm) => IFormula,
                      realOp : (ITerm, ITerm) => IFormula) : IFormula =
    asRealIntTerms(op, args) match {
      case (terms, SMTInteger) =>
        and(for (Seq(a, b) <- terms sliding 2) yield intOp(a, b))
      case (terms, SMTReal(_)) =>
        and(for (Seq(a, b) <- terms sliding 2) yield realOp(a, b))
    }
  
  private def flatten(op : String, args : Seq[Term]) : Seq[Term] =
    for (a <- args;
         b <- collectSubExpressions(a, (t:Term) => t match {
                case t : NullaryTerm => t.symbolref_ match {
                  case PlainSymbol(`op`) => true
                  case _ => false
                }
                case t : FunctionTerm => t.symbolref_ match {
                  case PlainSymbol(`op`) => true
                  case _ => false
                }
                case _ => false
              }, SMTConnective))
    yield b

  private def checkArgNumLazy(op : => String, expected : Int, args : Seq[Term]) : Unit =
    if (expected != args.size) checkArgNum(op, expected, args)
      
  protected def checkArgNum(op : String, expected : Int, args : Seq[Term]) : Unit =
    if (expected != args.size)
      throw new Parser2InputAbsy.TranslationException(
          "Operator \"" + op +
          "\" is applied to a wrong number of arguments: " +
          ((for (a <- args) yield (printer print a)) mkString ", "))
  
  private def checkArgNumSExpr(op : => String, expected : Int, args : Seq[SExpr]) : Unit =
    if (expected != args.size)
      throw new Parser2InputAbsy.TranslationException(
          "Operator \"" + op +
          "\" is applied to a wrong number of arguments: " +
          ((for (a <- args) yield (printer print a)) mkString ", "))
  
  private object SMTConnective extends ASTConnective {
    def unapplySeq(t : Term) : scala.Option[Seq[Term]] = t match {
      case t : NullaryTerm => Some(List())
      case t : FunctionTerm => Some(t.listterm_.toList)
    }
  }

  //////////////////////////////////////////////////////////////////////////////
// todo: this is too redundant with translateDataCtorList, need to refactor
  private def translateHeapCtorList(sortNames : Seq[String],
                                    addressSortName : String,
                                    resultSortNum : Int,
                                    constructorDecls : Seq[ConstructorDeclC])
  : (Seq[(String, Heap.CtorSignature)], Seq[Seq[SMTType]]) =
    (for (ctor <- constructorDecls) yield ctor match {
      case ctorDecl : ConstructorDecl => {
        val ctorName = asString(ctorDecl.symbol_)

        val (adtArgs, smtArgs) =
          (for (s <- ctorDecl.listselectordeclc_) yield {
            val selDecl = s.asInstanceOf[SelectorDecl]
            val selName = asString(selDecl.symbol_)

            val (adtSort, smtSort : SMTType) =
              (sortNames indexOf asString(selDecl.sort_)) match {
                case -1 => {
                  selDecl.sort_ match {
                    case s : IdentSort
                      if asString(s.identifier_) == addressSortName =>
                      (Heap.AddressCtor, SMTHeapAddress(null))
                    case _ => val t = translateSort(selDecl.sort_)
                      (Heap.OtherSort(t.toSort), t)
                  }
                }
                case ind =>
                  // we don't have the actual ADT yet, so just put
                  // null for the moment
                  (Heap.ADTSort(ind), SMTADT(null, ind))
              }

            ((selName, adtSort), smtSort)
          }).unzip

        ((ctorName, Heap.CtorSignature(adtArgs, Heap.ADTSort(resultSortNum))),
          smtArgs)
      }

      case ctorDecl : NullConstructorDecl =>
        ((asString(ctorDecl.symbol_),
          Heap.CtorSignature(List(), Heap.ADTSort(resultSortNum))),
          List())
    }).unzip

  //////////////////////////////////////////////////////////////////////////////

  private def translateDataCtorList(sortNames : Seq[String],
                                    resultSortNum : Int,
                                    constructorDecls : Seq[ConstructorDeclC])
                : (Seq[(String, ADT.CtorSignature)], Seq[Seq[SMTType]]) =
    (for (ctor <- constructorDecls) yield ctor match {
       case ctorDecl : ConstructorDecl => {
         val ctorName = asString(ctorDecl.symbol_)

         val (adtArgs, smtArgs) =
           (for (s <- ctorDecl.listselectordeclc_) yield {
              val selDecl = s.asInstanceOf[SelectorDecl]
              val selName = asString(selDecl.symbol_)

              val (adtSort, smtSort) =
                (sortNames indexOf asString(selDecl.sort_)) match {
                  case -1 => {
                    val t = translateSort(selDecl.sort_)
                    (ADT.OtherSort(t.toSort), t)
                  }
                  case ind =>
                    // we don't have the actual ADT yet, so just put
                    // null for the moment
                    (ADT.ADTSort(ind), SMTADT(null, ind))
                }

              ((selName, adtSort), smtSort)
            }).unzip

          ((ctorName, ADT.CtorSignature(adtArgs, ADT.ADTSort(resultSortNum))),
           smtArgs)
       }

       case ctorDecl : NullConstructorDecl =>
         ((asString(ctorDecl.symbol_),
           ADT.CtorSignature(List(), ADT.ADTSort(resultSortNum))),
          List())
     }).unzip

  //////////////////////////////////////////////////////////////////////////////

  private def addADTToEnv(datatype : ADT) : Unit = {
    val smtDataTypes =
      for (n <- datatype.sorts.indices) yield SMTADT(datatype, n)

    // add types to environment
    for (t <- smtDataTypes)
      env.addSort(t.toString, t)

    // add adt symbols to the environment
    val smtCtorFunctionTypes =
      for ((ctor, ctorNum) <- datatype.constructors.zipWithIndex;
         adtNum = datatype.sortOfCtor(ctorNum)) yield {
      val smtArgSorts = for (arg <- ctor.argSorts) yield
        SMTLineariser.sort2SMTType(arg)._1
      SMTFunctionType(smtArgSorts.toList, smtDataTypes(adtNum))
    }

    for ((f, smtType) <-
           datatype.constructors.iterator zip smtCtorFunctionTypes.iterator)
      env.addFunction(f, smtType)

    for ((sels, smtType) <-
           datatype.selectors.iterator zip smtCtorFunctionTypes.iterator;
         (f, arg) <-
           sels.iterator zip smtType.arguments.iterator) {
      env.addFunction(f, SMTFunctionType(List(smtType.result), arg))
    }

    // generate the is- queries as inlined functions
    for ((ctor, ctorNum) <- datatype.constructors.zipWithIndex;
         adtNum = datatype.sortOfCtor(ctorNum);
         ctorIdFun = datatype.ctorIds(adtNum);
         ctorIdTerm = ctorIdFun(v(0)))
    {
      val query = new IFunction("is-" + ctor.name, 1, true, true)
      env.addFunction(query,
        SMTFunctionType(List(smtDataTypes(adtNum)), SMTBool))
      val body = ctorIdTerm === datatype.ctorId2PerSortId(ctorNum)
      functionDefs = functionDefs + (query -> (body, SMTBool))
    }
  }

  private def setupADT(sortNames : Seq[String],
                       allCtors : Seq[(Seq[(String, ADT.CtorSignature)],
                                       Seq[Seq[SMTType]])]) : Unit = {
        val adtCtors = (allCtors map (_._1)).flatten
        val datatype =
          new ADT (sortNames, adtCtors, Param.ADT_MEASURE(settings))

        val smtDataTypes =
          for (n <- 0 until sortNames.size) yield SMTADT(datatype, n)

        // add types to environment
        for (t <- smtDataTypes)
          env.addSort(t.toString, t)

        // add adt symbols to the environment
        val smtCtorFunctionTypes =
          for (((_, args), num) <- allCtors.zipWithIndex;
               args2 <- args.iterator;
               cleanedArgs = for (t <- args2) yield t match {
                 case SMTADT(null, n) => smtDataTypes(n)
                 case t => t
               })
          yield SMTFunctionType(cleanedArgs.toList, smtDataTypes(num))

        for ((f, smtType) <-
             datatype.constructors.iterator zip smtCtorFunctionTypes.iterator)
          env.addFunction(f, smtType)

        for ((sels, smtType) <-
               datatype.selectors.iterator zip smtCtorFunctionTypes.iterator;
             (f, arg) <-
               sels.iterator zip smtType.arguments.iterator) {
          env.addFunction(f, SMTFunctionType(List(smtType.result), arg))
        }

        // generate the is- queries as inlined functions
        for (((ctors, _), adtNum) <- allCtors.iterator.zipWithIndex;
             ctorIdFun = datatype ctorIds adtNum;
             ctorIdTerm = ctorIdFun(v(0));
             ((name, _), ctorNum) <- ctors.iterator.zipWithIndex) {
          val query = new IFunction("is-" + name, 1, true, true)
          env.addFunction(query,
                          SMTFunctionType(List(smtDataTypes(adtNum)), SMTBool))
          val body = ctorIdTerm === ctorNum
          functionDefs = functionDefs + (query -> (body, SMTBool))
        }
  }

  //////////////////////////////////////////////////////////////////////////////

  private def setupHeap(heapSortName : String, addressSortName : String,
                        objectSortName : String, adtSortNames : Seq[String],
                        allCtors : Seq[(Seq[(String, Heap.CtorSignature)],
                         Seq[Seq[SMTType]])],
                        defaultObjectTerm : Term) : Unit = {

    val adtCtors = (allCtors map (_._1)).flatten

    // Throw an error if the Object sort cannot be found as a datatype
    val (objectSort, _) =
      adtSortNames.indexOf(objectSortName) match {
        case -1 => throw new Parser2InputAbsy.TranslationException(
          "Could not find " + objectSortName + " among the given sorts.")
        case n => (Heap.ADTSort(n), n)
      }

    // This gets called during the heap theory construction, before the actual
    // construction is complete; so we need to add the heap ADT sorts to the env
    // to be able to construct the defaultObjectTerm.
    def defObjCtor(objectADT : ADT, allocResADT : ADT) : ITerm = {
      addADTToEnv(objectADT)
      addADTToEnv(allocResADT)
      asTerm(translateTerm(defaultObjectTerm, -1))
    }

    val heap = new Heap(heapSortName, addressSortName, objectSort,
      adtSortNames, adtCtors, defObjCtor)

    // Add the remaining heap sorts to the environment
    env.addSort(addressSortName, SMTHeapAddress(heap))
    env.addSort(heapSortName, SMTHeap(heap))

    // Add heap functions to the environment

    // Some of the heap functions are overloaded, and have to be handled
    // directly in symApp: alloc, read, write, valid

<<<<<<< HEAD
    for (fun <- List(heap.emptyHeap, heap.allocHeap, heap.nullAddr,
                     heap.counter, heap.nthAddr)) {
=======
    for (fun <- List(heap.emptyHeap, heap.allocHeap, heap.allocAddr,
                     heap.nullAddr,  heap.counter, heap.nthAddr)) {
>>>>>>> 70191215
      val smtArgSorts = (for (arg <- fun.argSorts) yield
        SMTLineariser.sort2SMTType(arg)._1).toList
      env.addFunction(fun, SMTFunctionType(smtArgSorts,
                             SMTLineariser.sort2SMTType(fun.resSort)._1))
    }

    addTheory(heap)
  }

  protected def extractHeap(args : Seq[Term])
                          : scala.Option[(ITerm, Heap)] =
    args match {
      case Seq(arg0, _*) => {
        val p@(t, s) = translateTerm(arg0, 0)
        s match {
          case SMTHeap(heapTheory) => Some((asTerm(p), heapTheory))
          case _                   => None
        }
      }
      case _ =>
        None
    }

  protected def translateHeapFun(funF      : Heap => IFunction,
                                 args      : Seq[Term],
                                 argTypesF : Heap => Seq[SMTType],
                                 resTypeF  : Heap => SMTType)
                               : scala.Option[(IExpression, SMTType)] =
    for ((heapTerm, heapTheory) <- extractHeap(args)) yield {
      val fun       = funF(heapTheory)
      val argTypes  = argTypesF(heapTheory)
      val transArgs = for (a <- args.tail) yield translateTerm(a, 0)

      if (argTypes != (transArgs map (_._2)))
        throw new TranslationException(
          fun.name + " cannot be applied to arguments of type " +
          heapTheory.HeapSort + ", " +
          (transArgs map (_._2) mkString ", "))

      (IFunApp(fun, List(heapTerm) ++ (transArgs map (asTerm(_)))),
       resTypeF(heapTheory))
    }

  protected def objectType(heapTheory : Heap) : SMTType =
    SMTLineariser.sort2SMTType(heapTheory.ObjectSort)._1

  //////////////////////////////////////////////////////////////////////////////

  protected def registerRecFunctions(
                  funs : Seq[(IFunction, (IExpression, SMTType))]) : Unit =
    if (transducerStringTheory.isDefined) {
      val name = funs.head._1.name
      val transducer =
        recFunctions2Transducer(
          for ((f, trans) <- funs) yield (f, asFormula(trans)))
      stringTheoryBuilder.addTransducer(name, transducer)
    } else {
      for ((f, body) <- funs) {
        // set up a defining equation and formula
        warn("assuming that recursive function " + f.name + " is partial")
        addAxiomEquation(f, body)
      }
    }

  private def addAxiomEquation(f : IFunction,
                               body : (IExpression, SMTType)) : Unit = {
    val (argSorts, resSort) = MonoSortedIFunction.functionType(f)
    val argNum = argSorts.size

    val argVars = for ((s, n) <- argSorts.zipWithIndex) yield v(argNum -n-1, s)
    val resVar  = v(argNum, resSort)
    val lhs     = IFunApp(f, argVars)
    val axiom =
      if (argNum == 0)
        lhs === asTerm(body)
      else
        all(argSorts.reverse ++ List(resSort),
            ITrigger(List(lhs),
                     (lhs === resVar) ==> (asTerm(body) === resVar)))

    addAxiom(axiom)
  }

  //////////////////////////////////////////////////////////////////////////////

  protected def asFormula(expr : (IExpression, SMTType)) : IFormula = expr match {
    case (expr : IFormula, SMTBool) =>
      expr
    case (expr : ITerm, SMTBool) =>
      // then we assume that an integer encoding of boolean values was chosen
      IIntFormula(IIntRelation.EqZero, expr)
    case (expr, _) =>
      throw new Parser2InputAbsy.TranslationException(
                   "Expected a formula, not " + expr)
  }

  protected def asTerm(expr : (IExpression, SMTType)) : ITerm = expr match {
    case (expr : ITerm, _) =>
      expr
    case (IBoolLit(true), _) =>
      i(0)
    case (IBoolLit(false), _) =>
      i(1)
    case (expr : IFormula, SMTBool) =>
      ITermITE(expr, i(0), i(1))
    case (expr, _) =>
      throw new Parser2InputAbsy.TranslationException(
                   "Expected a term, not " + expr)
  }

  private def asTerm(expr : (IExpression, SMTType),
                     expectedSort : SMTType) : ITerm = expr match {
    case (expr : ITerm, `expectedSort`) =>
      expr
    case (expr, _) =>
      throw new Parser2InputAbsy.TranslationException(
                   "Expected a term of type " +
                   (SMTLineariser smtTypeAsString expectedSort) + ", not " +
                   expr)
  }
}<|MERGE_RESOLUTION|>--- conflicted
+++ resolved
@@ -3778,13 +3778,8 @@
     // Some of the heap functions are overloaded, and have to be handled
     // directly in symApp: alloc, read, write, valid
 
-<<<<<<< HEAD
-    for (fun <- List(heap.emptyHeap, heap.allocHeap, heap.nullAddr,
-                     heap.counter, heap.nthAddr)) {
-=======
     for (fun <- List(heap.emptyHeap, heap.allocHeap, heap.allocAddr,
                      heap.nullAddr,  heap.counter, heap.nthAddr)) {
->>>>>>> 70191215
       val smtArgSorts = (for (arg <- fun.argSorts) yield
         SMTLineariser.sort2SMTType(arg)._1).toList
       env.addFunction(fun, SMTFunctionType(smtArgSorts,
