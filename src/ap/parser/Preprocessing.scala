/**
 * This file is part of Princess, a theorem prover for Presburger
 * arithmetic with uninterpreted predicates.
 * <http://www.philipp.ruemmer.org/princess.shtml>
 *
 * Copyright (C) 2009-2015 Philipp Ruemmer <ph_r@gmx.net>
 *
 * Princess is free software: you can redistribute it and/or modify
 * it under the terms of the GNU Lesser General Public License as published by
 * the Free Software Foundation, either version 3 of the License, or
 * (at your option) any later version.
 *
 * Princess is distributed in the hope that it will be useful,
 * but WITHOUT ANY WARRANTY; without even the implied warranty of
 * MERCHANTABILITY or FITNESS FOR A PARTICULAR PURPOSE.  See the
 * GNU Lesser General Public License for more details.
 *
 * You should have received a copy of the GNU Lesser General Public License
 * along with Princess.  If not, see <http://www.gnu.org/licenses/>.
 */

package ap.parser

import ap._
import ap.terfor.{ConstantTerm, TermOrder}
import ap.parameters.{PreprocessingSettings, Param}
import ap.util.Timeout
import ap.theories.TheoryRegistry

import scala.collection.mutable.{HashSet => MHashSet, HashMap => MHashMap}

/**
 * Preprocess an InputAbsy formula in order to make it suitable for
 * proving. The result is a list of formulae, because the original formula
 * may contain named parts (<code>INamedPart</code>).
 */
object Preprocessing {
  
  class PreprocessingException(msg : String) extends Exception(msg)

  def apply(f : IFormula,
            interpolantSpecs : List[IInterpolantSpec],
            signature : Signature,
            settings : PreprocessingSettings)
            : (List[INamedPart], List[IInterpolantSpec], Signature) = {
    val funcEnc =
      new FunctionEncoder (Param.TIGHT_FUNCTION_SCOPES(settings),
                           Param.GENERATE_TOTALITY_AXIOMS(settings) !=
                             Param.TotalityAxiomOptions.None,
                           signature.functionTypes)
    for (t <- signature.theories)
      funcEnc addTheory t
    apply(f, interpolantSpecs, signature, settings, funcEnc)
  }

  def apply(f : IFormula,
            interpolantSpecs : List[IInterpolantSpec],
            signature : Signature,
            settings : PreprocessingSettings,
            functionEncoder : FunctionEncoder)
            : (List[INamedPart], List[IInterpolantSpec], Signature) = {

    val initialSize = SizeVisitor(f)

    def checkSize(fs : Iterable[IFormula]) = {
      val newSize = (for (f <- fs.iterator) yield SizeVisitor(f)).sum
      if (newSize > 5000000 && newSize > initialSize * 5)
        throw new CmdlMain.GaveUpException("Unexpected explosion during preprocessing")
    }

    // turn the formula into a list of its named parts
    val fors = PartExtractor(f)

    // the other steps can be skipped for simple cases
    if ((functionEncoder.axioms match {
           case IBoolLit(true) => true
           case _ => false
         }) &&
        !needsPreprocessing(fors))
      return (fors, interpolantSpecs, signature)

    // partial evaluation, expand equivalences
    val fors2 =
      for (f <- fors)
      yield EquivExpander(PartialEvaluator(f)).asInstanceOf[INamedPart]
    checkSize(fors2)

    // simple mini-scoping for existential quantifiers
    val miniscoper = new SimpleMiniscoper(signature)
    val fors2b = for (f <- fors2) yield miniscoper(f)

    // compress chains of implications
//    val fors2b = for (INamedPart(n, f) <- fors2a)
//                 yield INamedPart(n, ImplicationCompressor(f))
    
    // check whether we have to add assumptions about the domain size
    val fors2a = Param.FINITE_DOMAIN_CONSTRAINTS(settings) match {
      case Param.FiniteDomainConstraints.DomainSize => {
        import IExpression._
        
        for (f <- fors2b) yield GuardIntroducingVisitor.visit(Transform2NNF(f), 0).asInstanceOf[INamedPart]
      }
      case _ =>
        fors2b
    }
    
    ////////////////////////////////////////////////////////////////////////////
    // Handling of triggers

    var order3 = signature.order
    def encodeFunctions(f : IFormula) : IFormula = {
      val (g, o) = functionEncoder(f, order3)
      order3 = o
      g
    }

    val theoryTriggerFunctions =
      (for (t <- signature.theories.iterator;
            f <- t.triggerRelevantFunctions.iterator) yield f).toSet
    // all uninterpreted functions occurring in the problem
    val problemFunctions =
      for (f <- FunctionCollector(fors2a);
           if (!(TheoryRegistry lookupSymbol f).isDefined))
      yield f

    lazy val allTriggeredFunctions = Param.TRIGGER_GENERATION(settings) match {
      case Param.TriggerGenerationOptions.None =>
        theoryTriggerFunctions
      case Param.TriggerGenerationOptions.Total =>
        theoryTriggerFunctions ++
        (for (g <- problemFunctions.iterator;
              if (!g.partial && !g.relational)) yield g)
      case _ =>
        theoryTriggerFunctions ++ problemFunctions
    }
    lazy val stdTriggerGenerator = {
      val gen = new TriggerGenerator (allTriggeredFunctions,
                                      Param.TRIGGER_STRATEGY(settings))
      for (f <- fors2a)
        gen setup f
      gen
    }

    val fors3 = Param.TRIGGER_GENERATION(settings) match {
      case Param.TriggerGenerationOptions.Complete |
           Param.TriggerGenerationOptions.CompleteFrugal => {

        val disjuncts =
          (for (INamedPart(n, f) <- fors2a.iterator;
                f2 <- LineariseVisitor(Transform2NNF(f), IBinJunctor.Or).iterator)
           yield (INamedPart(n, f2))).toArray
  
        val coll = new TotalFunctionCollector(functionEncoder.predTranslation,
                                              signature.domainPredicates)
  
        val impliedTotalFunctions =
          for (d@INamedPart(n, f) <- disjuncts) yield
            if (f.isInstanceOf[IQuantified])
              // translation without triggers
              (d, coll(encodeFunctions(f)) & problemFunctions)
            else
              (d, Set[IFunction]())
  
        val functionOccurrences = new MHashMap[IFunction, Int]
        for ((_, s) <- impliedTotalFunctions.iterator; f <- s.iterator)
          functionOccurrences.put(f, functionOccurrences.getOrElse(f, 0) + 1)

        def updateFunctionOccurrences(oldFuns : Set[IFunction],
                                      newDisjunct : IFormula) = {
          for (f <- oldFuns)
            functionOccurrences.put(f, functionOccurrences(f) - 1)
          for (f <- coll(newDisjunct))
            if (problemFunctions contains f)
              functionOccurrences.put(f, functionOccurrences(f) + 1)
        }

        // add the functions for which explicit totality axioms will be created
        if (Param.GENERATE_TOTALITY_AXIOMS(settings) !=
              Param.TotalityAxiomOptions.None)
          for (f <- problemFunctions)
            if (!f.partial)
              functionOccurrences.put(f, functionOccurrences.getOrElse(f, 0) + 1)

        val totalFunctions =
          theoryTriggerFunctions ++
          (for (f <- problemFunctions.iterator;
                if ((functionOccurrences get f) match {
                      case Some(n) => n > 0
                      case None => false
                    }))
           yield f)
<<<<<<< HEAD
        val triggerGenerator =
          new TriggerGenerator (triggeredFunctions,
                                Param.TRIGGER_STRATEGY(settings))
        for (f <- fors2a)
          triggerGenerator setup f

        val triggerInjector =
          new EmptyTriggerInjector(signature.domainPredicates)

        val newDisjuncts =
          for ((INamedPart(n, disjunct), funs) <- impliedTotalFunctions) yield {
//println(functionOccurrences.toList)
//println((INamedPart(n, disjunct), funs))
            val res =
              if (!disjunct.isInstanceOf[IQuantified] ||
                  !(funs exists { f => functionOccurrences(f) == 1 })) {
                // can generate triggers for all functions that were identified
                // as total
                for (f <- funs)
                  functionOccurrences.put(f, functionOccurrences(f) - 1)
                triggerGenerator(disjunct)
              } else {
                // cannot introduce triggers on top-level, since this disjunct
                // is needed to demonstrate totality of some function
                triggerGenerator(triggerInjector(disjunct))
              }
 
//println(res)
            INamedPart(n, res)
=======

        val newDisjuncts = Param.TRIGGER_GENERATION(settings) match {
          case Param.TriggerGenerationOptions.Complete => {
            val triggeredNonTotal = allTriggeredFunctions -- totalFunctions

            for ((INamedPart(n, disjunct), funs) <- impliedTotalFunctions) yield {
              val withTriggers =
                if (!disjunct.isInstanceOf[IQuantified] ||
                    (!ContainsSymbol(disjunct, (f:IExpression) => f match {
                        case IFunApp(f, _) => triggeredNonTotal contains f
                        case _ => false
                      }) &&
                     !(funs exists { f => functionOccurrences(f) == 1 }))) {
                  // can generate triggers for all functions that were identified
                  // as total
                  stdTriggerGenerator(disjunct)
                } else {
                  // add a version of this formula without triggers
                  stdTriggerGenerator(disjunct) | disjunct
                }

/*
println(functionOccurrences.toList)
println((INamedPart(n, disjunct), funs))
println(withTriggers)
println
*/

              val encoded = encodeFunctions(withTriggers)
              updateFunctionOccurrences(funs, encoded)

              INamedPart(n, encoded)
            }
>>>>>>> f9b8308b
          }

          case Param.TriggerGenerationOptions.CompleteFrugal => {
            // only use total functions in triggers
            val triggerGenerator =
              new TriggerGenerator (totalFunctions,
                                    Param.TRIGGER_STRATEGY(settings))
            for (f <- fors2a)
              triggerGenerator setup f

            for ((INamedPart(n, disjunct), funs) <- impliedTotalFunctions) yield {
              val withTriggers =
                if (!disjunct.isInstanceOf[IQuantified] ||
                    !(funs exists { f => functionOccurrences(f) == 1 })) {
                  // can generate triggers for all functions that were identified
                  // as total
                  triggerGenerator(disjunct)
                } else {
                  // cannot introduce triggers on top-level, since this disjunct
                  // is needed to demonstrate totality of some function
                  triggerGenerator(EmptyTriggerInjector(disjunct))
                }

              val encoded = encodeFunctions(withTriggers)
              updateFunctionOccurrences(funs, encoded)

/*
println(functionOccurrences.toList)
println((INamedPart(n, disjunct), funs))
println(withTriggers)
println(encoded)
println
*/

              INamedPart(n, encoded)
            }
          }
        }

        PartExtractor(IExpression.or(newDisjuncts))
      }

      case _ => {
        val withTriggers = for (f <- fors2a) yield stdTriggerGenerator(f)

        for (INamedPart(n, f) <- withTriggers)
        yield INamedPart(n, encodeFunctions(f))
      }
    }

    ////////////////////////////////////////////////////////////////////////////
    // Add the function axioms

    val fors4 = functionEncoder.axioms match {
      case IBoolLit(true) => fors3
      case x => {
        var noNamePart : INamedPart = null
        var realNamedParts : List[INamedPart] = List()
        
        for (p @ INamedPart(n, _) <- fors3)
          if (n == PartName.NO_NAME)
            noNamePart = p
          else
            realNamedParts = p :: realNamedParts
        
        val newNoNamePart = noNamePart match {
          case null => INamedPart(PartName.NO_NAME, !x)
          case INamedPart(_, f) => INamedPart(PartName.NO_NAME, f | !x)
        }
        newNoNamePart :: realNamedParts
      }
    }
    checkSize(fors4)

    // do some direct simplifications
    val fors5 = 
      for (f <- fors4) yield BooleanCompactifier(f).asInstanceOf[INamedPart]
    
    // do clausification
    val fors6 = Param.CLAUSIFIER(settings) match {
      case Param.ClausifierOptions.None =>
        fors5
      case Param.ClausifierOptions.Simple =>
        Timeout.withTimeoutMillis(Param.CLAUSIFIER_TIMEOUT(settings))(
          for (f <- fors5) yield (new SimpleClausifier)(f).asInstanceOf[INamedPart]
        )(throw new CmdlMain.GaveUpException("Clausification timed out"))
    }
    checkSize(fors6)
    
    (fors6, interpolantSpecs, signature updateOrder order3)
  }

  //////////////////////////////////////////////////////////////////////////////

  private def needsPreprocessing(fors : List[INamedPart]) : Boolean = try {
    val visitor = new ComplicatedOpVisitor
    for (INamedPart(_, f) <- fors) visitor.visitWithoutResult(f, ())
    false
  } catch {
    case NeedsPreprocException => true
  }

  private object NeedsPreprocException extends Exception

  private class ComplicatedOpVisitor extends CollectingVisitor[Unit, Unit] {
    private var opNum = 0
    override def preVisit(t : IExpression, arg : Unit) : PreVisitResult = {
      opNum = opNum + 1
      if (opNum > 500)
        throw NeedsPreprocException

      t match {
        case _ : IConstant | _ : IIntLit | _ : IPlus | _ : ITimes |
             _ : IAtom | _ : IBoolLit | _ : IIntFormula | _ : INot |
             IBinFormula(IBinJunctor.And | IBinJunctor.Or, _, _) => KeepArg
        case _ => throw NeedsPreprocException
      }
    }
    def postVisit(t : IExpression, arg : Unit, subres : Seq[Unit]) : Unit = ()
  }
  
}

////////////////////////////////////////////////////////////////////////////////

private object GuardIntroducingVisitor extends CollectingVisitor[Int, IFormula] {

  import IExpression._
  
  override def preVisit(t : IExpression, quans : Int) : PreVisitResult = t match {
    case LeafFormula(t) =>
      ShortCutResult(t)
    case IQuantified(Quantifier.ALL, _) =>
      UniSubArgs(quans + 1)
    case _ =>
      UniSubArgs(0)
  }
  
  def postVisit(t : IExpression, quans : Int, subres : Seq[IFormula]) : IFormula =
    (t, quans) match {
      case (t@IQuantified(Quantifier.ALL, _), _) =>
        t update subres
      case (t : IFormula, quans) if (quans > 0) => {
        // add guards for the quantified formulae
        val guards = connect(
          for (i <- 0 until quans) yield (v(i) >= 0 & v(i) < CmdlMain.domain_size),
          IBinJunctor.And)
        
        guards ==> (t update subres)
      }
      case (t : IFormula, _) =>
        t update subres
    }
  
}

////////////////////////////////////////////////////////////////////////////////

import ap.terfor.conjunctions.Quantifier

/**
 * Visitor that determines functions whose totality is implied by a
 * quantified formula.
 */
private class TotalFunctionCollector(
        predTranslation : scala.collection.Map[IExpression.Predicate, IFunction],
        domainPredicates : Set[IExpression.Predicate])
              extends ContextAwareVisitor[Unit, Unit] {

  private val collectedFunctions = new MHashSet[IFunction]

  def apply(f : IFormula) : Set[IFunction] = {
    this.visitWithoutResult(f, Context(()))
    val res = collectedFunctions.toSet
    collectedFunctions.clear
    res
  }

  override def preVisit(t : IExpression,
                        ctxt : Context[Unit]) : PreVisitResult = t match {
    case _ : IQuantified | _ : INot =>
      super.preVisit(t, ctxt)
    case IBinFormula(IBinJunctor.And, IAtom(dp, _), _)
      if (ctxt.polarity > 0 && (domainPredicates contains dp)) =>
        super.preVisit(t, ctxt)
    case IBinFormula(IBinJunctor.And, _, _)
      if (ctxt.polarity < 0) =>
        super.preVisit(t, ctxt)
    case IBinFormula(IBinJunctor.Or, _, _)
      if (ctxt.polarity > 0) =>
        super.preVisit(t, ctxt)

    case IAtom(p, args)
      if (ctxt.polarity < 0) => (predTranslation get p) match {
        case Some(f) => {
          // the function arguments have to be existentially quantified

          val exIndexes =
            (for (IVariable(ind) <- args.init.iterator;
                  if (ctxt.binders(ind) == Context.EX))
             yield ind).toSet
          if (exIndexes.size == args.size - 1)
            collectedFunctions += f

          ShortCutResult(())
        }
        case None =>
          ShortCutResult(())
      }
    case _ =>
      ShortCutResult(())
  }

  def postVisit(t : IExpression, ctxt : Context[Unit],
                subres : Seq[Unit]) : Unit = ()

}

////////////////////////////////////////////////////////////////////////////////

/**
 * Visitor to add an empty trigger set for every top-level existential
 * quantifier. This assumes that the given formula is in NNF.
 */
private class EmptyTriggerInjector(domainPredicates : Set[IExpression.Predicate])
        extends CollectingVisitor[Boolean, IExpression] {

  def apply(f : IFormula) : IFormula =
    this.visit(f, false).asInstanceOf[IFormula]

  override def preVisit(t : IExpression,
                        underEx : Boolean) : PreVisitResult = t match {
    case IQuantified(Quantifier.EX, _) =>
      UniSubArgs(true)
    case IBinFormula(IBinJunctor.And, IAtom(dp, _), _)
      if (domainPredicates contains dp) =>
        UniSubArgs(false)
    case _ : IQuantified |
         IBinFormula(IBinJunctor.Or, _, _) |
         _ : ITrigger =>
      UniSubArgs(false)
    case t : IFormula =>
      ShortCutResult(if (underEx) ITrigger(List(), t) else t)
  }

  def postVisit(t : IExpression, underEx : Boolean,
                subres : Seq[IExpression]) : IExpression = t match {
    case _ : ITrigger | IQuantified(Quantifier.EX, _) =>
      t update subres
    case t : IFormula if (underEx) =>
      ITrigger(List(), t update subres)
    case t =>
      t update subres
  }

}<|MERGE_RESOLUTION|>--- conflicted
+++ resolved
@@ -189,37 +189,6 @@
                       case None => false
                     }))
            yield f)
-<<<<<<< HEAD
-        val triggerGenerator =
-          new TriggerGenerator (triggeredFunctions,
-                                Param.TRIGGER_STRATEGY(settings))
-        for (f <- fors2a)
-          triggerGenerator setup f
-
-        val triggerInjector =
-          new EmptyTriggerInjector(signature.domainPredicates)
-
-        val newDisjuncts =
-          for ((INamedPart(n, disjunct), funs) <- impliedTotalFunctions) yield {
-//println(functionOccurrences.toList)
-//println((INamedPart(n, disjunct), funs))
-            val res =
-              if (!disjunct.isInstanceOf[IQuantified] ||
-                  !(funs exists { f => functionOccurrences(f) == 1 })) {
-                // can generate triggers for all functions that were identified
-                // as total
-                for (f <- funs)
-                  functionOccurrences.put(f, functionOccurrences(f) - 1)
-                triggerGenerator(disjunct)
-              } else {
-                // cannot introduce triggers on top-level, since this disjunct
-                // is needed to demonstrate totality of some function
-                triggerGenerator(triggerInjector(disjunct))
-              }
- 
-//println(res)
-            INamedPart(n, res)
-=======
 
         val newDisjuncts = Param.TRIGGER_GENERATION(settings) match {
           case Param.TriggerGenerationOptions.Complete => {
@@ -253,7 +222,6 @@
 
               INamedPart(n, encoded)
             }
->>>>>>> f9b8308b
           }
 
           case Param.TriggerGenerationOptions.CompleteFrugal => {
@@ -263,6 +231,9 @@
                                     Param.TRIGGER_STRATEGY(settings))
             for (f <- fors2a)
               triggerGenerator setup f
+
+            val triggerInjector =
+              new EmptyTriggerInjector(signature.domainPredicates)
 
             for ((INamedPart(n, disjunct), funs) <- impliedTotalFunctions) yield {
               val withTriggers =
@@ -274,7 +245,7 @@
                 } else {
                   // cannot introduce triggers on top-level, since this disjunct
                   // is needed to demonstrate totality of some function
-                  triggerGenerator(EmptyTriggerInjector(disjunct))
+                  triggerGenerator(triggerInjector(disjunct))
                 }
 
               val encoded = encodeFunctions(withTriggers)
