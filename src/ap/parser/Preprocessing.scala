/**
 * This file is part of Princess, a theorem prover for Presburger
 * arithmetic with uninterpreted predicates.
 * <http://www.philipp.ruemmer.org/princess.shtml>
 *
 * Copyright (C) 2009-2013 Philipp Ruemmer <ph_r@gmx.net>
 *
 * Princess is free software: you can redistribute it and/or modify
 * it under the terms of the GNU Lesser General Public License as published by
 * the Free Software Foundation, either version 3 of the License, or
 * (at your option) any later version.
 *
 * Princess is distributed in the hope that it will be useful,
 * but WITHOUT ANY WARRANTY; without even the implied warranty of
 * MERCHANTABILITY or FITNESS FOR A PARTICULAR PURPOSE.  See the
 * GNU Lesser General Public License for more details.
 *
 * You should have received a copy of the GNU Lesser General Public License
 * along with Princess.  If not, see <http://www.gnu.org/licenses/>.
 */

package ap.parser

import ap._
import ap.terfor.{ConstantTerm, TermOrder}
import ap.parameters.{PreprocessingSettings, Param}
import ap.util.Timeout

/**
 * Preprocess an InputAbsy formula in order to make it suitable for
 * proving. The result is a list of formulae, because the original formula
 * may contain named parts (<code>INamedPart</code>).
 */
object Preprocessing {
  
  class PreprocessingException(msg : String) extends Exception(msg)

  def apply(f : IFormula,
            interpolantSpecs : List[IInterpolantSpec],
            signature : Signature,
            settings : PreprocessingSettings)
            : (List[INamedPart], List[IInterpolantSpec], Signature) = {
    val funcEnc =
      new FunctionEncoder (Param.TIGHT_FUNCTION_SCOPES(settings),
                           Param.GENERATE_TOTALITY_AXIOMS(settings) !=
                             Param.TotalityAxiomOptions.None,
                           signature.functionTypes)
    for (t <- signature.theories)
      funcEnc addTheory t
    apply(f, interpolantSpecs, signature, settings, funcEnc)
  }

  def apply(f : IFormula,
            interpolantSpecs : List[IInterpolantSpec],
            signature : Signature,
            settings : PreprocessingSettings,
            functionEncoder : FunctionEncoder)
            : (List[INamedPart], List[IInterpolantSpec], Signature) = {

    val initialSize = SizeVisitor(f)

    def checkSize(fs : Iterable[IFormula]) = {
      val newSize = (for (f <- fs.iterator) yield SizeVisitor(f)).sum
      if (newSize > 5000000 && newSize > initialSize * 5)
        throw new CmdlMain.GaveUpException("Unexpected explosion during preprocessing")
    }

    // turn the formula into a list of its named parts
    val fors = PartExtractor(f)

    // partial evaluation, expand equivalences
    val fors2 = for (f <- fors)
                yield EquivExpander(PartialEvaluator(f)).asInstanceOf[INamedPart]
    checkSize(fors2)

    // simple mini-scoping for existential quantifiers
    val miniscoper = new SimpleMiniscoper(signature)
    val fors2a = for (f <- fors2) yield miniscoper(f)

    // compress chains of implications
//    val fors2b = for (INamedPart(n, f) <- fors2a)
//                 yield INamedPart(n, ImplicationCompressor(f))
    
    // check whether we have to add assumptions about the domain size
    val fors2c = Param.FINITE_DOMAIN_CONSTRAINTS(settings) match {
      case Param.FiniteDomainConstraints.DomainSize => {
        import IExpression._
        
        for (f <- fors2b) yield GuardIntroducingVisitor.visit(Transform2NNF(f), 0).asInstanceOf[INamedPart]
      }
      case _ =>
        fors2b
    }
    
    val triggerGenerator =
      new TriggerGenerator (Param.TRIGGER_GENERATOR_CONSIDERED_FUNCTIONS(settings),
                            Param.TRIGGER_STRATEGY(settings))
<<<<<<< HEAD
    for (f <- fors2c)
      triggerGenerator setup f
    val fors2d =
      for (f <- fors2c) yield triggerGenerator(f)
=======
    for (f <- fors2a)
      triggerGenerator setup f
    val fors2c =
      for (f <- fors2a) yield triggerGenerator(f)
>>>>>>> 27390f6d

    // translate functions to relations
    var order3 = signature.order
    val fors3 = for (INamedPart(n, f) <- fors2d) yield INamedPart(n, {
      val (g, o) = functionEncoder(f, order3)
      order3 = o
      g
    })
    
    // add the function axioms
    val fors4 = functionEncoder.axioms match {
      case IBoolLit(true) => fors3
      case x => {
        var noNamePart : INamedPart = null
        var realNamedParts : List[INamedPart] = List()
        
        for (p @ INamedPart(n, _) <- fors3)
          if (n == PartName.NO_NAME)
            noNamePart = p
          else
            realNamedParts = p :: realNamedParts
        
        val newNoNamePart = noNamePart match {
          case null => INamedPart(PartName.NO_NAME, !x)
          case INamedPart(_, f) => INamedPart(PartName.NO_NAME, f | !x)
        }
        newNoNamePart :: realNamedParts
      }
    }
    checkSize(fors4)

    // do some direct simplifications
    val fors5 = 
      for (f <- fors4) yield BooleanCompactifier(f).asInstanceOf[INamedPart]
    
    // do clausification
    val fors6 = Param.CLAUSIFIER(settings) match {
      case Param.ClausifierOptions.None =>
        fors5
      case Param.ClausifierOptions.Simple =>
        Timeout.withTimeoutMillis(Param.CLAUSIFIER_TIMEOUT(settings))(
          for (f <- fors5) yield (new SimpleClausifier)(f).asInstanceOf[INamedPart]
        )(throw new CmdlMain.GaveUpException("Clausification timed out"))
    }
    checkSize(fors6)
    
    (fors6, interpolantSpecs, signature updateOrder order3)
  }
  
}

////////////////////////////////////////////////////////////////////////////////

private object GuardIntroducingVisitor extends CollectingVisitor[Int, IFormula] {

  import IExpression._
  
  override def preVisit(t : IExpression, quans : Int) : PreVisitResult = t match {
    case LeafFormula(t) =>
      ShortCutResult(t)
    case IQuantified(Quantifier.ALL, _) =>
      UniSubArgs(quans + 1)
    case _ =>
      UniSubArgs(0)
  }
  
  def postVisit(t : IExpression, quans : Int, subres : Seq[IFormula]) : IFormula =
    (t, quans) match {
      case (t@IQuantified(Quantifier.ALL, _), _) =>
        t update subres
      case (t : IFormula, quans) if (quans > 0) => {
        // add guards for the quantified formulae
        val guards = connect(
          for (i <- 0 until quans) yield (v(i) >= 0 & v(i) < CmdlMain.domain_size),
          IBinJunctor.And)
        
        guards ==> (t update subres)
      }
      case (t : IFormula, _) =>
        t update subres
    }
  
}<|MERGE_RESOLUTION|>--- conflicted
+++ resolved
@@ -86,26 +86,19 @@
       case Param.FiniteDomainConstraints.DomainSize => {
         import IExpression._
         
-        for (f <- fors2b) yield GuardIntroducingVisitor.visit(Transform2NNF(f), 0).asInstanceOf[INamedPart]
+        for (f <- fors2a) yield GuardIntroducingVisitor.visit(Transform2NNF(f), 0).asInstanceOf[INamedPart]
       }
       case _ =>
-        fors2b
+        fors2a
     }
     
     val triggerGenerator =
       new TriggerGenerator (Param.TRIGGER_GENERATOR_CONSIDERED_FUNCTIONS(settings),
                             Param.TRIGGER_STRATEGY(settings))
-<<<<<<< HEAD
     for (f <- fors2c)
       triggerGenerator setup f
     val fors2d =
       for (f <- fors2c) yield triggerGenerator(f)
-=======
-    for (f <- fors2a)
-      triggerGenerator setup f
-    val fors2c =
-      for (f <- fors2a) yield triggerGenerator(f)
->>>>>>> 27390f6d
 
     // translate functions to relations
     var order3 = signature.order
