--- conflicted
+++ resolved
@@ -25,13 +25,10 @@
 import ap.terfor.{ConstantTerm, TermOrder}
 import ap.terfor.conjunctions.Quantifier
 import ap.parameters.{PreprocessingSettings, Param}
-<<<<<<< HEAD
 import ap.util.Timeout
-=======
 import ap.theories.TheoryRegistry
 
 import scala.collection.mutable.{HashSet => MHashSet, HashMap => MHashMap}
->>>>>>> 71d4c0ce
 
 /**
  * Preprocess an InputAbsy formula in order to make it suitable for
