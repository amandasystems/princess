/**
 * This file is part of Princess, a theorem prover for Presburger
 * arithmetic with uninterpreted predicates.
 * <http://www.philipp.ruemmer.org/princess.shtml>
 *
 * Copyright (C) 2009-2015 Philipp Ruemmer <ph_r@gmx.net>
 *
 * Princess is free software: you can redistribute it and/or modify
 * it under the terms of the GNU Lesser General Public License as published by
 * the Free Software Foundation, either version 3 of the License, or
 * (at your option) any later version.
 *
 * Princess is distributed in the hope that it will be useful,
 * but WITHOUT ANY WARRANTY; without even the implied warranty of
 * MERCHANTABILITY or FITNESS FOR A PARTICULAR PURPOSE.  See the
 * GNU Lesser General Public License for more details.
 *
 * You should have received a copy of the GNU Lesser General Public License
 * along with Princess.  If not, see <http://www.gnu.org/licenses/>.
 */

package ap.parser

import ap._
import ap.terfor.{ConstantTerm, TermOrder}
import ap.parameters.{PreprocessingSettings, Param}
import ap.util.Timeout

/**
 * Preprocess an InputAbsy formula in order to make it suitable for
 * proving. The result is a list of formulae, because the original formula
 * may contain named parts (<code>INamedPart</code>).
 */
object Preprocessing {
  
  class PreprocessingException(msg : String) extends Exception(msg)

  def apply(f : IFormula,
            interpolantSpecs : List[IInterpolantSpec],
            signature : Signature,
            settings : PreprocessingSettings)
            : (List[INamedPart], List[IInterpolantSpec], Signature) = {
    val funcEnc =
      new FunctionEncoder (Param.TIGHT_FUNCTION_SCOPES(settings),
                           Param.GENERATE_TOTALITY_AXIOMS(settings))
    for (t <- signature.theories)
      funcEnc addTheory t
    apply(f, interpolantSpecs, signature, settings, funcEnc)
  }

  def apply(f : IFormula,
            interpolantSpecs : List[IInterpolantSpec],
            signature : Signature,
            settings : PreprocessingSettings,
            functionEncoder : FunctionEncoder)
            : (List[INamedPart], List[IInterpolantSpec], Signature) = {

    val initialSize = SizeVisitor(f)

    def checkSize(fs : Iterable[IFormula]) = {
      val newSize = (for (f <- fs.iterator) yield SizeVisitor(f)).sum
      if (newSize > 5000000 && newSize > initialSize * 5)
        throw new CmdlMain.GaveUpException("Unexpected explosion during preprocessing")
    }

    // turn the formula into a list of its named parts
    val fors = PartExtractor(f)

    // the other steps can be skipped for simple cases
    if ((functionEncoder.axioms match {
           case IBoolLit(true) => true
           case _ => false
         }) &&
        !needsPreprocessing(fors))
      return (fors, interpolantSpecs, signature)

    // partial evaluation, expand equivalences
<<<<<<< HEAD
    val fors2 = for (f <- fors)
                yield EquivExpander(PartialEvaluator(f)).asInstanceOf[INamedPart]
    checkSize(fors2)
=======
    val fors2 =
      for (f <- fors)
      yield EquivExpander(PartialEvaluator(f)).asInstanceOf[INamedPart]
>>>>>>> ed1fc266

    // simple mini-scoping for existential quantifiers
    val fors2a = for (f <- fors2) yield SimpleMiniscoper(f)

    // compress chains of implications
//    val fors2b = for (INamedPart(n, f) <- fors2a)
//                 yield INamedPart(n, ImplicationCompressor(f))
    
    val triggerGenerator =
      new TriggerGenerator (
        Param.TRIGGER_GENERATOR_CONSIDERED_FUNCTIONS(settings),
        Param.TRIGGER_STRATEGY(settings))
    for (f <- fors2a)
      triggerGenerator setup f
    val fors2c =
      for (f <- fors2a) yield triggerGenerator(f)

    // translate functions to relations
    var order3 = signature.order
    val fors3 = for (INamedPart(n, f) <- fors2c) yield INamedPart(n, {
      val (g, o) = functionEncoder(f, order3)
      order3 = o
      g
    })
    
    // add the function axioms
    val fors4 = functionEncoder.axioms match {
      case IBoolLit(true) => fors3
      case x => {
        var noNamePart : INamedPart = null
        var realNamedParts : List[INamedPart] = List()
        
        for (p @ INamedPart(n, _) <- fors3)
          if (n == PartName.NO_NAME)
            noNamePart = p
          else
            realNamedParts = p :: realNamedParts
        
        val newNoNamePart = noNamePart match {
          case null => INamedPart(PartName.NO_NAME, !x)
          case INamedPart(_, f) => INamedPart(PartName.NO_NAME, f | !x)
        }
        newNoNamePart :: realNamedParts
      }
    }
    checkSize(fors4)

    // do some direct simplifications
    val fors5 = 
      for (f <- fors4) yield BooleanCompactifier(f).asInstanceOf[INamedPart]
    
    // do clausification
    val fors6 = Param.CLAUSIFIER(settings) match {
      case Param.ClausifierOptions.None =>
        fors5
      case Param.ClausifierOptions.Simple =>
        Timeout.withTimeoutMillis(Param.CLAUSIFIER_TIMEOUT(settings))(
          for (f <- fors5) yield (new SimpleClausifier)(f).asInstanceOf[INamedPart]
        )(throw new CmdlMain.GaveUpException("Clausification timed out"))
    }
    checkSize(fors6)
    
    (fors6, interpolantSpecs, signature updateOrder order3)
  }

  //////////////////////////////////////////////////////////////////////////////

  private def needsPreprocessing(fors : List[INamedPart]) : Boolean = try {
    val visitor = new ComplicatedOpVisitor
    for (INamedPart(_, f) <- fors) visitor.visitWithoutResult(f, ())
    false
  } catch {
    case NeedsPreprocException => true
  }

  private object NeedsPreprocException extends Exception

  private class ComplicatedOpVisitor extends CollectingVisitor[Unit, Unit] {
    private var opNum = 0
    override def preVisit(t : IExpression, arg : Unit) : PreVisitResult = {
      opNum = opNum + 1
      if (opNum > 500)
        throw NeedsPreprocException

      t match {
        case _ : IConstant | _ : IIntLit | _ : IPlus | _ : ITimes |
             _ : IAtom | _ : IBoolLit | _ : IIntFormula | _ : INot |
             IBinFormula(IBinJunctor.And | IBinJunctor.Or, _, _) => KeepArg
        case _ => throw NeedsPreprocException
      }
    }
    def postVisit(t : IExpression, arg : Unit, subres : Seq[Unit]) : Unit = ()
  }
  
}<|MERGE_RESOLUTION|>--- conflicted
+++ resolved
@@ -75,15 +75,10 @@
       return (fors, interpolantSpecs, signature)
 
     // partial evaluation, expand equivalences
-<<<<<<< HEAD
-    val fors2 = for (f <- fors)
-                yield EquivExpander(PartialEvaluator(f)).asInstanceOf[INamedPart]
-    checkSize(fors2)
-=======
     val fors2 =
       for (f <- fors)
       yield EquivExpander(PartialEvaluator(f)).asInstanceOf[INamedPart]
->>>>>>> ed1fc266
+    checkSize(fors2)
 
     // simple mini-scoping for existential quantifiers
     val fors2a = for (f <- fors2) yield SimpleMiniscoper(f)
