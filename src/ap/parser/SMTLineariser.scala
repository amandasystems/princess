--- conflicted
+++ resolved
@@ -361,12 +361,9 @@
       printSMTType(res)
       print(")")
     }
-<<<<<<< HEAD
     case SMTHeapSort(s)      => print(s.HeapSort.name)
     case SMTHeapAddressSort(s) => print(s.AddressSort.name)
-=======
     case SMTUnint(sort)      => print(sort)
->>>>>>> 0be43e87
   }
 
   def sort2SMTType(sort : Sort) : (SMTType,
