--- conflicted
+++ resolved
@@ -1831,15 +1831,6 @@
   def asIFormula(c : Conjunction) : IFormula =
     postprocessing.processFormula(c)
 
-<<<<<<< HEAD
-  private def internal2InputAbsy(
-                c : Conjunction,
-                simp : Simplifier = new Simplifier) : IFormula = {
-    implicit val ctxt = new Theory.DefaultDecoderContext(c)
-    IntToTermTranslator(
-      simp(Internal2InputAbsy(c, functionEnc.predTranslation)))
-  }
-=======
   private def postprocessing =
     // TODO: cache?
     new Postprocessing (toSignature(currentOrder), functionEnc.predTranslation)
@@ -1850,7 +1841,6 @@
     postprocessing.processModel(c)
   private def processConstraint(c : Conjunction) : IFormula =
     postprocessing.processConstraint(c)
->>>>>>> 8e38df2b
 
   /**
    * Pretty-print a formula or term.
@@ -3223,18 +3213,7 @@
                     currentModel.negatedConjs.isEmpty)
     //-END-ASSERTION-///////////////////////////////////////////////////////////
 
-<<<<<<< HEAD
-    implicit val order = currentModel.order
-    val remainingPredConj = currentModel.predConj filter {
-      a => (TheoryRegistry lookupSymbol a.pred).isEmpty
-    }
-    val remaining = currentModel.updatePredConj(remainingPredConj)
-    
-    val simp = Internal2InputAbsy(remaining, functionEnc.predTranslation)
-    IntToTermTranslator(simp)(decoderContext)
-=======
     processModel(currentModel)
->>>>>>> 8e38df2b
   }
 
   //////////////////////////////////////////////////////////////////////////////
@@ -4233,16 +4212,7 @@
 
   private def toInternalNoAxioms(f : IFormula,
                                  order : TermOrder) : Conjunction = {
-<<<<<<< HEAD
-    val sig = Signature(Set(),
-                        existentialConstants,
-                        order.orderedConstants -- existentialConstants,
-                        Map(), // TODO: also handle predicate_match_config
-                        order,
-                        theories)
-=======
     val sig = toSignature(order)
->>>>>>> 8e38df2b
     val (fors, _, newSig) =
       Preprocessing(INamedPart(FormulaPart, f), List(), sig, preprocSettings,
                     functionEnc)
@@ -4265,16 +4235,7 @@
   }
 
   private def toInternal(f : IFormula) : (Conjunction, Conjunction) = {
-<<<<<<< HEAD
-    val sig = Signature(Set(),
-                        existentialConstants,
-                        currentOrder.orderedConstants -- existentialConstants,
-                        Map(), // TODO: also handle predicate_match_config
-                        currentOrder,
-                        theories)
-=======
     val sig = toSignature(currentOrder)
->>>>>>> 8e38df2b
     val (fors, _, newSig) =
       Preprocessing(INamedPart(FormulaPart, f), List(), sig,
                     preprocSettings, functionEnc)
