/**
 * This file is part of Princess, a theorem prover for Presburger
 * arithmetic with uninterpreted predicates.
 * <http://www.philipp.ruemmer.org/princess.shtml>
 *
 * Copyright (C) 2009-2017 Philipp Ruemmer <ph_r@gmx.net>
 *
 * Princess is free software: you can redistribute it and/or modify
 * it under the terms of the GNU Lesser General Public License as published by
 * the Free Software Foundation, either version 2.1 of the License, or
 * (at your option) any later version.
 *
 * Princess is distributed in the hope that it will be useful,
 * but WITHOUT ANY WARRANTY; without even the implied warranty of
 * MERCHANTABILITY or FITNESS FOR A PARTICULAR PURPOSE.  See the
 * GNU Lesser General Public License for more details.
 *
 * You should have received a copy of the GNU Lesser General Public License
 * along with Princess.  If not, see <http://www.gnu.org/licenses/>.
 */

package ap;

import ap.parameters._
import ap.parser.{InputAbsy2Internal,
                  ApParser2InputAbsy, SMTParser2InputAbsy, TPTPTParser,
                  Preprocessing, IsUniversalFormulaVisitor,
                  FunctionEncoder, IExpression, INamedPart, PartName,
<<<<<<< HEAD
                  IFunction, IInterpolantSpec, IBinJunctor, Environment}
import ap.terfor.{Formula, TermOrder, ConstantTerm}
=======
                  IFunction, IInterpolantSpec, IBinJunctor, Environment,
                  Internal2InputAbsy}
import ap.interpolants.ArraySimplifier
import ap.terfor.{Formula, TermOrder}
>>>>>>> 1028b169
import ap.terfor.conjunctions.{Conjunction, Quantifier, ReduceWithConjunction,
                               IterativeClauseMatcher}
import ap.terfor.preds.Predicate
import ap.theories.{Theory, TheoryRegistry}
import ap.types.{TypeTheory, IntToTermTranslator}
import ap.proof.{ModelSearchProver, ExhaustiveProver, ConstraintSimplifier}
import ap.proof.tree.{ProofTree, SeededRandomDataSource}
import ap.proof.goal.{Goal, SymbolWeights}
import ap.proof.certificates.{Certificate, CertFormula}
import ap.proof.theoryPlugins.PluginSequence
import ap.util.{Debug, Timeout, Seqs}

object AbstractFileProver {
  
  private val AC = Debug.AC_MAIN
  
}

abstract class AbstractFileProver(reader : java.io.Reader, output : Boolean,
                                  timeout : Int, userDefStoppingCond : => Boolean,
                                  preSettings : GlobalSettings) extends Prover {

  private val startTime = System.currentTimeMillis

  private val stoppingCond = () => {
    if ((System.currentTimeMillis - startTime > timeout) || userDefStoppingCond)
      Timeout.raise
  }

  protected def println(str : => String) : Unit = (if (output) Predef.println(str))
  
  private def newParser = Param.INPUT_FORMAT(preSettings) match {
    case Param.InputFormat.Princess => ApParser2InputAbsy(preSettings.toParserSettings)
    case Param.InputFormat.SMTLIB => SMTParser2InputAbsy(preSettings.toParserSettings)
    case Param.InputFormat.TPTP => {
      val settings = Param.MAKE_QUERIES_PARTIAL.set(
                       preSettings.toParserSettings,
                       Param.GENERATE_TOTALITY_AXIOMS(preSettings) ==
                         Param.TotalityAxiomOptions.Ctors)
      TPTPTParser(settings)
    }
  }
  
  import CmdlMain.domain_size
  
  val (inputFormulas, originalInputFormula,
       interpolantSpecs, signature, gcedFunctions, functionEncoder,
       constructProofs, settings) = {
    val parser = newParser
    val (preF, interpolantSpecs, preSignature) = parser(reader)
    reader.close

    val settings = parser match {
      case parser : TPTPTParser =>
        Param.FINITE_DOMAIN_CONSTRAINTS.set(preSettings,
                                            parser.chosenFiniteConstraintMethod)
      case _ =>
        preSettings
    }

    val constructProofs = Param.PROOF_CONSTRUCTION_GLOBAL(settings) match {
      case Param.ProofConstructionOptions.Never =>
        false
      case Param.ProofConstructionOptions.Always =>
        true
      case Param.ProofConstructionOptions.IfInterpolating =>
        !interpolantSpecs.isEmpty ||
        Param.COMPUTE_UNSAT_CORE(settings) ||
        Param.PRINT_CERTIFICATE(settings) ||
        Param.PRINT_DOT_CERTIFICATE_FILE(settings) != ""
    }

    // HACK: currently the Groebner theories does not support interpolation,
    // if necessary switch to bit-shift multiplication
    val (f, preSignature2) =
      if ((preSignature.theories contains ap.theories.nia.GroebnerMultiplication) &&
          constructProofs) {
        Console.withOut(Console.err) {
          println("Warning: switching to " + ap.theories.BitShiftMultiplication +
                  " for proof construction")
        }
        (ap.theories.BitShiftMultiplication convert preF,
         preSignature addTheories List(ap.theories.BitShiftMultiplication))
      } else {
        (preF, preSignature)
      }
    val signature = Param.FINITE_DOMAIN_CONSTRAINTS(settings) match {
      case Param.FiniteDomainConstraints.DomainSize =>
        Signature(preSignature2.universalConstants + domain_size,
                  preSignature2.existentialConstants,
                  preSignature2.nullaryFunctions,
                  preSignature2.predicateMatchConfig,
                  preSignature2.order.extend(domain_size, Set()),
                  preSignature2.domainPredicates,
                  preSignature2.functionTypes)
      case _ =>
        preSignature2
    }
    
    val preprocSettings =
      Param.DOMAIN_PREDICATES.set(settings.toPreprocessingSettings,
                                  signature.domainPredicates)
    
    Console.withOut(Console.err) {
      println("Preprocessing ...")
    }
    
    val genTotality =
      Param.GENERATE_TOTALITY_AXIOMS(settings) && !IsUniversalFormulaVisitor(f)

    val functionEnc =
<<<<<<< HEAD
      new FunctionEncoder (Param.TIGHT_FUNCTION_SCOPES(settings),
                           Param.GENERATE_TOTALITY_AXIOMS(settings) !=
                             Param.TotalityAxiomOptions.None,
                           signature.functionTypes)
=======
      new FunctionEncoder (Param.TIGHT_FUNCTION_SCOPES(settings), genTotality)
>>>>>>> 1028b169
    for (t <- signature.theories)
      functionEnc addTheory t

    val (inputFormulas, interpolantS, sig) =
      Preprocessing(f, interpolantSpecs, signature, preprocSettings, functionEnc)
    
    val sig2 =
      if (sig.isSorted) {
//        Console.withOut(Console.err) {
//          println("Warning: adding theory of types")
//        }
        sig.addTheories(List(ap.types.TypeTheory), true)
      } else {
        sig
      }

    val gcedFunctions = Param.FUNCTION_GC(settings) match {
      case Param.FunctionGCOptions.None =>
        Set[Predicate]()
      case Param.FunctionGCOptions.Total =>
        (for ((p, f) <- functionEnc.predTranslation.iterator; if (!f.partial))
          yield p).toSet
      case Param.FunctionGCOptions.All =>
        functionEnc.predTranslation.keySet.toSet
    }
    
    val oriFormula =
      // only store unprocessed input formula if we plan to print it later
      if (Param.PRINT_SMT_FILE(settings) != "" ||
          Param.PRINT_TPTP_FILE(settings) != "")  f else null

<<<<<<< HEAD
    (inputFormulas, oriFormula, interpolantS, sig, gcedFunctions, functionEnc,
     constructProofs, settings)
=======
    (inputFormulas, oriFormula, interpolantS, sig2, gcedFunctions,
     functionEnc, constructProofs)
>>>>>>> 1028b169
  }

  protected val theories = signature.theories

  private val functionalPreds = 
    (for ((p, f) <- functionEncoder.predTranslation.iterator;
          if (!f.relational)) yield p).toSet
  
  private val plugin =
    PluginSequence(for (t <- theories; p <- t.plugin.toSeq) yield p)

  val order = signature.order

  private val theoryAxioms =
    Conjunction.conj(for (t <- theories) yield t.axioms, order).negate

  private val reducer =
    ReduceWithConjunction(Conjunction.TRUE, functionalPreds,
                          Param.FINITE_DOMAIN_CONSTRAINTS.assumeInfiniteDomain(settings),
                          order)

  private val allPartNames =
    (List(PartName.NO_NAME) ++
     (for (INamedPart(n, _) <- inputFormulas) yield n)).distinct

  val (namedParts, formulas, matchedTotalFunctions, ignoredQuantifiers) = {
    var ignoredQuantifiers = false

    /**
     * In some cases, convert universal quantifiers to existential ones.
     * At the moment, this is in particular necessary when constructing
     * proof for interpolation.
     */
    def convertQuantifiers(c : Conjunction) : Conjunction =
      if (constructProofs || Param.IGNORE_QUANTIFIERS(settings)) {
        val withoutQuans =
          IterativeClauseMatcher.convertQuantifiers(
            c, signature.predicateMatchConfig,
            signature.domainPredicates,
            Param.FINITE_DOMAIN_CONSTRAINTS.assumeInfiniteDomain(settings))
        if (!ignoredQuantifiers && !(withoutQuans eq c)) {
          Console.err.println("Warning: ignoring some quantifiers")
          ignoredQuantifiers = true
        }
        withoutQuans
      } else {
        c
      }

    if (constructProofs) {
      // keep the different formula parts separate
      val rawNamedParts =
        Map(PartName.NO_NAME -> Conjunction.FALSE) ++
        (for (INamedPart(n, f) <- inputFormulas.iterator)
         yield (n -> Conjunction.conj(InputAbsy2Internal(f, order), order)))
      val reducedNamedParts =
        for ((n, c) <- rawNamedParts) yield {
          val redC = Theory.preprocess(reducer(c), signature.theories, order)
          n match {
            case PartName.NO_NAME =>
              (PartName.NO_NAME ->
                convertQuantifiers(
                  Conjunction.disj(List(theoryAxioms, redC), order)))
            case n =>
              (n -> convertQuantifiers(redC))
          }
        }

      (reducedNamedParts,
       for (n <- allPartNames) yield reducedNamedParts(n),
       checkMatchedTotalFunctions(rawNamedParts map (_._2)),
       ignoredQuantifiers)
       
    } else {
    
      // merge everything into one formula
      val rawF =
        InputAbsy2Internal(
          IExpression.or(for (f <- inputFormulas.iterator)
                         yield (IExpression removePartName f)), order)
      val redF = Theory.preprocess(reducer(Conjunction.conj(rawF, order)),
                                   signature.theories, order)
      
      val f =
        convertQuantifiers(Conjunction.disj(List(theoryAxioms, redF), order))

      (Map(PartName.NO_NAME -> f),
       List(f),
       checkMatchedTotalFunctions(List(Conjunction.conj(rawF, order))),
       ignoredQuantifiers)
    }
  }

  override def getAssumedFormulaParts(cert : Certificate) : Set[PartName] = {
    val assumed = cert.assumedFormulas
    (for ((n, f) <- namedParts.iterator;
          if (assumed contains CertFormula(f.negate)))
     yield n).toSet
  }

  override def getFormulaParts : Map[PartName, Conjunction] =
    namedParts

  override def getPredTranslation : Map[Predicate, IFunction] =
    functionEncoder.predTranslation.toMap

  //////////////////////////////////////////////////////////////////////////////
  
  protected val goalSettings = {
    var gs = settings.toGoalSettings
    gs = Param.CONSTRAINT_SIMPLIFIER.set(gs, determineSimplifier(settings))
    gs = Param.SYMBOL_WEIGHTS.set(gs, SymbolWeights.normSymbolFrequencies(formulas, 1000))
    gs = Param.PROOF_CONSTRUCTION.set(gs, constructProofs)
    gs = Param.GARBAGE_COLLECTED_FUNCTIONS.set(gs, gcedFunctions)
    gs = Param.FUNCTIONAL_PREDICATES.set(gs, functionalPreds)
    gs = Param.DOMAIN_PREDICATES.set(gs, signature.domainPredicates)
    gs = Param.SINGLE_INSTANTIATION_PREDICATES.set(gs,
           (for (t <- theories.iterator;
                 p <- t.singleInstantiationPredicates.iterator) yield p).toSet)
    gs = Param.PREDICATE_MATCH_CONFIG.set(gs, signature.predicateMatchConfig)
    gs = Param.THEORY_PLUGIN.set(gs, plugin)
    for (seed <- Param.RANDOM_SEED(settings))
      gs = Param.RANDOM_DATA_SOURCE.set(gs, new SeededRandomDataSource(seed))
    gs
  }

  private def determineSimplifier(settings : GlobalSettings) : ConstraintSimplifier =
    Param.SIMPLIFY_CONSTRAINTS(settings) match {
      case Param.ConstraintSimplifierOptions.None =>
        ConstraintSimplifier.NO_SIMPLIFIER
      case x =>
        ConstraintSimplifier(x == Param.ConstraintSimplifierOptions.Lemmas,
                             Param.DNF_CONSTRAINTS(settings),
                             Param.TRACE_CONSTRAINT_SIMPLIFIER(settings))
    }
  
  //////////////////////////////////////////////////////////////////////////////

  protected lazy val formulaConstants =
    (for (f <- formulas.iterator; c <- f.constants.iterator) yield c).toSet
  protected lazy val formulaQuantifiers =
    (for (f <- formulas.iterator;
          q <- Conjunction.collectQuantifiers(f).iterator) yield q).toSet

  protected lazy val canUseModelSearchProver = {
    val config = Param.PREDICATE_MATCH_CONFIG(goalSettings)

    !(Param.COMPUTE_MODEL(settings) &&
      !signature.existentialConstants.isEmpty) &&
    ((formulas exists (_.isTrue)) ||
     (Seqs.disjoint(formulaConstants, signature.existentialConstants) &&
      (if (Param.POS_UNIT_RESOLUTION(goalSettings))
         formulas forall (IterativeClauseMatcher isMatchableRec(_, config))
       else
         (formulaQuantifiers subsetOf Set(Quantifier.ALL)))))
  }

  //////////////////////////////////////////////////////////////////////////////

  private def checkMatchedTotalFunctions(conjs : Iterable[Conjunction]) : Boolean =
    Param.POS_UNIT_RESOLUTION(settings) && {
      val config = signature.predicateMatchConfig
      conjs exists { c =>
        IterativeClauseMatcher.matchedPredicatesRec(c, config) exists {
          p => (functionEncoder.predTranslation get p) match {
                 case Some(f) => true // in TPTP we consider all functions as total     !f.partial
                 case None => false
               }
        }
      }
    }

  private lazy val getSatSoundnessConfig : Theory.SatSoundnessConfig.Value =
    if (!canUseModelSearchProver || matchedTotalFunctions)
      Theory.SatSoundnessConfig.General
    else if (formulas forall (_.predicates.isEmpty))
      Theory.SatSoundnessConfig.Elementary
    else
      Theory.SatSoundnessConfig.Existential

  private lazy val theoriesAreSatComplete =
    theories.isEmpty || {
      val config = getSatSoundnessConfig
      Param.POS_UNIT_RESOLUTION(goalSettings) &&
      (theories exists (_.isSoundForSat(theories, config)))
    }

  private lazy val allFunctionsArePartial =
    (formulas forall { f => f.predicates.isEmpty }) &&
/*    (formulas forall { f => f.predicates forall {
       p => (functionEncoder.predTranslation get p) match {
               case Some(f) => f.partial
               case None => true
             }
     }}) && */
    (theories forall { t => t.functions forall (_.partial) })

  protected lazy val soundForSat =
    !ignoredQuantifiers &&
    theoriesAreSatComplete &&
<<<<<<< HEAD
    (!matchedTotalFunctions ||
     Param.GENERATE_TOTALITY_AXIOMS(settings) == Param.TotalityAxiomOptions.All ||
// not quite clear yet how this trigger strategy should be integrated
//     Param.TRIGGER_GENERATION(settings) ==
//       Param.TriggerGenerationOptions.CompletenessPreserving ||
     allFunctionsArePartial)
=======
    (!matchedTotalFunctions || allFunctionsArePartial ||
     Param.GENERATE_TOTALITY_AXIOMS(settings)
     /*
      Enabling this last case gives a wrong result for
      testcases/onlyUnitResolution/functions5.pri
      with options -generateTriggers=complete -genTotalityAxioms
      Need a better criterion for when this trigger strategy
      is complete
     ||
     (Set(Param.TriggerGenerationOptions.Complete,
          Param.TriggerGenerationOptions.CompleteFrugal) contains
      Param.TRIGGER_GENERATION(settings))
      */
     )

  //////////////////////////////////////////////////////////////////////////////

  protected def filterNonTheoryParts(model : Conjunction) : Conjunction = {
    implicit val _ = model.order
    val remainingPredConj = model.predConj filter {
      a => (TheoryRegistry lookupSymbol a.pred).isEmpty
    }
    model.updatePredConj(remainingPredConj)
  }

  protected def toIFormula(c : Conjunction,
                           onlyNonTheory : Boolean = false) = {
    val remaining = if (onlyNonTheory) filterNonTheoryParts(c) else c
    val remainingNoTypes = TypeTheory.filterTypeConstraints(remaining)
    val raw = Internal2InputAbsy(remainingNoTypes,
                                 functionEncoder.predTranslation)
    val simp = (new ArraySimplifier)(raw)
    implicit val context = new Theory.DefaultDecoderContext(c)
    IntToTermTranslator(simp)
  }
>>>>>>> 1028b169

  //////////////////////////////////////////////////////////////////////////////

  protected def findModelTimeout : Either[Conjunction, Certificate] = {
    Console.withOut(Console.err) {
      println("Constructing satisfying assignment for the existential constants ...")
    }

    val formula = Conjunction.disj(formulas, order)
    val exConstraintFormula = 
      TypeTheory.addExConstraints(formula,
                                  signature.existentialConstants,
                                  order)

    findCounterModelTimeout(List(exConstraintFormula.negate))
  }
  
  protected def findCounterModelTimeout : Either[Conjunction, Certificate] = {
    Console.withOut(Console.err) {
      println("Constructing countermodel ...")
    }
    findCounterModelTimeout(if (formulas exists (_.isTrue))
                              List(Conjunction.TRUE)
                            else
                              formulas)
  }
  
  protected def findCounterModelTimeout(f : Seq[Conjunction]) =
    Timeout.withChecker(stoppingCond) {
      ModelSearchProver(f, order, goalSettings, Param.COMPUTE_MODEL(settings))
    }
  
  protected def findModel(f : Conjunction) : Conjunction =
    ModelSearchProver(f.negate, f.order)
  
  protected def constructProofTree : (ProofTree, Boolean) = {
    // explicitly quantify all universal variables
    
    val closedFor =
      Conjunction.quantify(Quantifier.ALL,
                           order sort signature.nullaryFunctions,
                           Conjunction.disj(formulas, order), order)

    val closedExFor =
      TypeTheory.addExConstraints(closedFor,
                                  signature.existentialConstants,
                                  order)
    
    Console.withOut(Console.err) {
      println("Proving ...")
    }
    
    Timeout.withChecker(stoppingCond) {
      val prover =
        new ExhaustiveProver(!Param.MOST_GENERAL_CONSTRAINT(settings), goalSettings)
      val tree = prover(closedExFor, signature)
      val validConstraint = prover.isValidConstraint(tree.closingConstraint, signature)
      (tree, validConstraint)
    }
  }
}<|MERGE_RESOLUTION|>--- conflicted
+++ resolved
@@ -26,15 +26,10 @@
                   ApParser2InputAbsy, SMTParser2InputAbsy, TPTPTParser,
                   Preprocessing, IsUniversalFormulaVisitor,
                   FunctionEncoder, IExpression, INamedPart, PartName,
-<<<<<<< HEAD
-                  IFunction, IInterpolantSpec, IBinJunctor, Environment}
-import ap.terfor.{Formula, TermOrder, ConstantTerm}
-=======
                   IFunction, IInterpolantSpec, IBinJunctor, Environment,
                   Internal2InputAbsy}
 import ap.interpolants.ArraySimplifier
-import ap.terfor.{Formula, TermOrder}
->>>>>>> 1028b169
+import ap.terfor.{Formula, TermOrder, ConstantTerm}
 import ap.terfor.conjunctions.{Conjunction, Quantifier, ReduceWithConjunction,
                                IterativeClauseMatcher}
 import ap.terfor.preds.Predicate
@@ -143,17 +138,12 @@
     }
     
     val genTotality =
-      Param.GENERATE_TOTALITY_AXIOMS(settings) && !IsUniversalFormulaVisitor(f)
+      Param.GENERATE_TOTALITY_AXIOMS(settings) !=
+        Param.TotalityAxiomOptions.None &&
+      !IsUniversalFormulaVisitor(f)
 
     val functionEnc =
-<<<<<<< HEAD
-      new FunctionEncoder (Param.TIGHT_FUNCTION_SCOPES(settings),
-                           Param.GENERATE_TOTALITY_AXIOMS(settings) !=
-                             Param.TotalityAxiomOptions.None,
-                           signature.functionTypes)
-=======
       new FunctionEncoder (Param.TIGHT_FUNCTION_SCOPES(settings), genTotality)
->>>>>>> 1028b169
     for (t <- signature.theories)
       functionEnc addTheory t
 
@@ -185,13 +175,8 @@
       if (Param.PRINT_SMT_FILE(settings) != "" ||
           Param.PRINT_TPTP_FILE(settings) != "")  f else null
 
-<<<<<<< HEAD
-    (inputFormulas, oriFormula, interpolantS, sig, gcedFunctions, functionEnc,
+    (inputFormulas, oriFormula, interpolantS, sig2, gcedFunctions, functionEnc,
      constructProofs, settings)
-=======
-    (inputFormulas, oriFormula, interpolantS, sig2, gcedFunctions,
-     functionEnc, constructProofs)
->>>>>>> 1028b169
   }
 
   protected val theories = signature.theories
@@ -392,16 +377,8 @@
   protected lazy val soundForSat =
     !ignoredQuantifiers &&
     theoriesAreSatComplete &&
-<<<<<<< HEAD
-    (!matchedTotalFunctions ||
-     Param.GENERATE_TOTALITY_AXIOMS(settings) == Param.TotalityAxiomOptions.All ||
-// not quite clear yet how this trigger strategy should be integrated
-//     Param.TRIGGER_GENERATION(settings) ==
-//       Param.TriggerGenerationOptions.CompletenessPreserving ||
-     allFunctionsArePartial)
-=======
     (!matchedTotalFunctions || allFunctionsArePartial ||
-     Param.GENERATE_TOTALITY_AXIOMS(settings)
+     Param.GENERATE_TOTALITY_AXIOMS(settings) == Param.TotalityAxiomOptions.All
      /*
       Enabling this last case gives a wrong result for
       testcases/onlyUnitResolution/functions5.pri
@@ -435,7 +412,6 @@
     implicit val context = new Theory.DefaultDecoderContext(c)
     IntToTermTranslator(simp)
   }
->>>>>>> 1028b169
 
   //////////////////////////////////////////////////////////////////////////////
 
