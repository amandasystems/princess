--- conflicted
+++ resolved
@@ -67,14 +67,10 @@
     case Param.InputFormat.TPTP =>     TPTPTParser.apply(Param.BOOLEAN_FUNCTIONS_AS_PREDICATES(preSettings))
   }
   
-<<<<<<< HEAD
   import CmdlMain.domain_size
   
-  val (inputFormulas, interpolantSpecs, signature, gcedFunctions, functionalPreds,
+  val (inputFormulas, interpolantSpecs, signature, gcedFunctions, functionEncoder,
        settings) = {
-=======
-  val (inputFormulas, interpolantSpecs, signature, gcedFunctions, functionEncoder) = {
->>>>>>> 62efb34f
     val parser = newParser
     val (f, interpolantSpecs, preSignature) = parser(reader)
     reader.close
@@ -123,14 +119,7 @@
         functionEnc.predTranslation.keySet.toSet
     }
     
-<<<<<<< HEAD
-    val functionalPreds = 
-      (for ((p, f) <- functionEnc.predTranslation.iterator;
-            if (!f.relational)) yield p).toSet
-    (inputFormulas, interpolantS, sig, gcedFunctions, functionalPreds, settings)
-=======
-    (inputFormulas, interpolantS, sig, gcedFunctions, functionEnc)
->>>>>>> 62efb34f
+    (inputFormulas, interpolantS, sig, gcedFunctions, functionEnc, settings)
   }
   
   private val functionalPreds = 
