/**
 * This file is part of Princess, a theorem prover for Presburger
 * arithmetic with uninterpreted predicates.
 * <http://www.philipp.ruemmer.org/princess.shtml>
 *
 * Copyright (C) 2009-2011 Philipp Ruemmer <ph_r@gmx.net>
 *
 * Princess is free software: you can redistribute it and/or modify
 * it under the terms of the GNU General Public License as published by
 * the Free Software Foundation, either version 3 of the License, or
 * (at your option) any later version.
 *
 * Princess is distributed in the hope that it will be useful,
 * but WITHOUT ANY WARRANTY; without even the implied warranty of
 * MERCHANTABILITY or FITNESS FOR A PARTICULAR PURPOSE.  See the
 * GNU General Public License for more details.
 *
 * You should have received a copy of the GNU General Public License
 * along with Princess.  If not, see <http://www.gnu.org/licenses/>.
 */

package ap;

import ap.parameters._
import ap.parser.{InputAbsy2Internal,
                  ApParser2InputAbsy, SMTParser2InputAbsy, TPTPTParser,
                  Preprocessing,
                  FunctionEncoder, IExpression, INamedPart, IFunction,
                  IInterpolantSpec, IBinJunctor, Environment}
import ap.terfor.{Formula, TermOrder, ConstantTerm}
import ap.terfor.conjunctions.{Conjunction, Quantifier, ReduceWithConjunction,
                               IterativeClauseMatcher}
import ap.terfor.preds.Predicate
import ap.proof.{ModelSearchProver, ExhaustiveProver, ConstraintSimplifier}
import ap.proof.tree.ProofTree
import ap.proof.goal.{Goal, SymbolWeights}
import ap.proof.certificates.Certificate
import ap.util.{Debug, Timeout}

abstract class AbstractFileProver(reader : java.io.Reader, output : Boolean,
                                  timeout : Int, userDefStoppingCond : => Boolean,
                                  preSettings : GlobalSettings) extends Prover {

  private val startTime = System.currentTimeMillis

  private val stoppingCond = () => {
    if ((System.currentTimeMillis - startTime > timeout) || userDefStoppingCond)
      Timeout.raise
  }

  protected def println(str : => String) : Unit = (if (output) Predef.println(str))
  
  private def determineTriggerGenFunctions[CT,VT,PT,FT]
                                          (settings : GlobalSettings,
                                           env : Environment[CT,VT,PT,FT])
                                          : Set[IFunction] =
    Param.TRIGGER_GENERATION(settings) match {
      case Param.TriggerGenerationOptions.None => Set()
      case Param.TriggerGenerationOptions.All => env.nonNullaryFunctions
      case Param.TriggerGenerationOptions.Total =>
        for (f <- env.nonNullaryFunctions; if (!f.partial && !f.relational))
          yield f
    }
  
  private def newParser = Param.INPUT_FORMAT(preSettings) match {
    case Param.InputFormat.Princess => ApParser2InputAbsy(preSettings.toParserSettings)
    case Param.InputFormat.SMTLIB => SMTParser2InputAbsy(preSettings.toParserSettings)
    case Param.InputFormat.TPTP => TPTPTParser(preSettings.toParserSettings)
  }
  
<<<<<<< HEAD
  import CmdlMain.domain_size
  
  val (inputFormulas, interpolantSpecs, signature, gcedFunctions, functionEncoder,
       settings) = {
=======
  val (inputFormulas, originalInputFormula,
       interpolantSpecs, signature, gcedFunctions, functionEncoder) = {
>>>>>>> bdfd724f
    val parser = newParser
    val (f, interpolantSpecs, preSignature) = parser(reader)
    reader.close

    val settings = parser match {
      case parser : TPTPTParser =>
        Param.FINITE_DOMAIN_CONSTRAINTS.set(preSettings,
                                            parser.chosenFiniteConstraintMethod)
      case _ =>
        preSettings
    }
    
    val signature = Param.FINITE_DOMAIN_CONSTRAINTS(settings) match {
      case Param.FiniteDomainConstraints.DomainSize =>
        Signature(preSignature.universalConstants + domain_size,
                  preSignature.existentialConstants,
                  preSignature.nullaryFunctions,
                  preSignature.predicateMatchConfig,
                  preSignature.order.extend(domain_size, Set()),
                  preSignature.domainPredicates,
                  preSignature.functionTypes)
      case _ =>
        preSignature
    }
    
    val preprocSettings = {
      var ps = settings.toPreprocessingSettings
      ps = Param.TRIGGER_GENERATOR_CONSIDERED_FUNCTIONS.set(ps,
             determineTriggerGenFunctions(settings, parser.env))
      ps = Param.DOMAIN_PREDICATES.set(ps, signature.domainPredicates)
      ps
    }
    
    Console.withOut(Console.err) {
      println("Preprocessing ...")
    }
    
    val functionEnc =
      new FunctionEncoder (Param.TIGHT_FUNCTION_SCOPES(settings),
                           Param.GENERATE_TOTALITY_AXIOMS(settings),
                           signature.functionTypes)
    
    val (inputFormulas, interpolantS, sig) =
      Preprocessing(f, interpolantSpecs, signature, preprocSettings, functionEnc)
    
    val gcedFunctions = Param.FUNCTION_GC(settings) match {
      case Param.FunctionGCOptions.None =>
        Set[Predicate]()
      case Param.FunctionGCOptions.Total =>
        (for ((p, f) <- functionEnc.predTranslation.iterator; if (!f.partial))
          yield p).toSet
      case Param.FunctionGCOptions.All =>
        functionEnc.predTranslation.keySet.toSet
    }
    
<<<<<<< HEAD
    (inputFormulas, interpolantS, sig, gcedFunctions, functionEnc, settings)
=======
    val oriFormula =
      // only store unprocessed input formula if we plan to print it later
      if (Param.PRINT_SMT_FILE(settings) != "" ||
          Param.PRINT_TPTP_FILE(settings) != "")  f else null

    (inputFormulas, oriFormula, interpolantS, sig, gcedFunctions, functionEnc)
>>>>>>> bdfd724f
  }

  private val functionalPreds = 
    (for ((p, f) <- functionEncoder.predTranslation.iterator;
          if (!f.relational)) yield p).toSet
  
  private val constructProofs = Param.PROOF_CONSTRUCTION_GLOBAL(settings) match {
    case Param.ProofConstructionOptions.Never => false
    case Param.ProofConstructionOptions.Always => true
    case Param.ProofConstructionOptions.IfInterpolating => !interpolantSpecs.isEmpty
  }
    
  val order = signature.order

  private val reducer =
    ReduceWithConjunction(Conjunction.TRUE, functionalPreds,
                          Param.FINITE_DOMAIN_CONSTRAINTS.assumeInfiniteDomain(settings),
                          order)
  
  val formulas =
    if (constructProofs)
      // keep the different formula parts separate
      for (f <- inputFormulas) yield
        reducer(
          Conjunction.conj(InputAbsy2Internal(IExpression removePartName f, order),
                           order))
    else
      // merge everything into one formula
      List(reducer(Conjunction.conj(InputAbsy2Internal(
          IExpression.connect(for (f <- inputFormulas.iterator)
                                yield (IExpression removePartName f),
                              IBinJunctor.Or), order), order)))
      
  //////////////////////////////////////////////////////////////////////////////
  
  protected val goalSettings = {
    var gs = settings.toGoalSettings
    gs = Param.CONSTRAINT_SIMPLIFIER.set(gs, determineSimplifier(settings))
    gs = Param.SYMBOL_WEIGHTS.set(gs, SymbolWeights.normSymbolFrequencies(formulas, 1000))
    gs = Param.PROOF_CONSTRUCTION.set(gs, constructProofs)
    gs = Param.GARBAGE_COLLECTED_FUNCTIONS.set(gs, gcedFunctions)
    gs = Param.FUNCTIONAL_PREDICATES.set(gs, functionalPreds)
    gs = Param.DOMAIN_PREDICATES.set(gs, signature.domainPredicates)
    gs = Param.PREDICATE_MATCH_CONFIG.set(gs, signature.predicateMatchConfig)
    gs
  }

  private def determineSimplifier(settings : GlobalSettings) : ConstraintSimplifier =
    Param.SIMPLIFY_CONSTRAINTS(settings) match {
      case Param.ConstraintSimplifierOptions.None =>
        ConstraintSimplifier.NO_SIMPLIFIER
      case x =>
        ConstraintSimplifier(x == Param.ConstraintSimplifierOptions.Lemmas,
                             Param.DNF_CONSTRAINTS(settings),
                             Param.TRACE_CONSTRAINT_SIMPLIFIER(settings))
    }
  
  //////////////////////////////////////////////////////////////////////////////

  lazy val namedParts =
    Map() ++ (for ((INamedPart(name, _), f) <-
                   inputFormulas.iterator zip formulas.iterator)
              yield (name -> f))
  
  //////////////////////////////////////////////////////////////////////////////
  
  protected def findModelTimeout : Either[Conjunction, Certificate] = {
    Console.withOut(Console.err) {
      println("Constructing satisfying assignment for the existential constants ...")
    }
    findCounterModelTimeout(List(Conjunction.disj(formulas, order).negate))
  }
  
  protected def findCounterModelTimeout : Either[Conjunction, Certificate] = {
    Console.withOut(Console.err) {
      println("Constructing countermodel ...")
    }
    findCounterModelTimeout(if (formulas exists (_.isTrue))
                              List(Conjunction.TRUE)
                            else
                              formulas)
  }
  
  protected def findCounterModelTimeout(f : Seq[Conjunction]) =
    Timeout.withChecker(stoppingCond) {
      ModelSearchProver(f, order, goalSettings)
    }
  
  protected def findModel(f : Conjunction) : Conjunction =
    ModelSearchProver(f.negate, f.order)
  
  protected def constructProofTree : (ProofTree, Boolean) = {
    // explicitly quantify all universal variables
    
    val closedFor = Conjunction.quantify(Quantifier.ALL,
                                         order sort signature.nullaryFunctions,
                                         Conjunction.disj(formulas, order), order)
    
    Console.withOut(Console.err) {
      println("Proving ...")
    }
    
    Timeout.withChecker(stoppingCond) {
      val prover =
        new ExhaustiveProver(!Param.MOST_GENERAL_CONSTRAINT(settings), goalSettings)
      val tree = prover(closedFor, signature)
      val validConstraint = prover.isValidConstraint(tree.closingConstraint, signature)
      (tree, validConstraint)
    }
  }
}<|MERGE_RESOLUTION|>--- conflicted
+++ resolved
@@ -68,15 +68,11 @@
     case Param.InputFormat.TPTP => TPTPTParser(preSettings.toParserSettings)
   }
   
-<<<<<<< HEAD
   import CmdlMain.domain_size
   
-  val (inputFormulas, interpolantSpecs, signature, gcedFunctions, functionEncoder,
+  val (inputFormulas, originalInputFormula,
+       interpolantSpecs, signature, gcedFunctions, functionEncoder,
        settings) = {
-=======
-  val (inputFormulas, originalInputFormula,
-       interpolantSpecs, signature, gcedFunctions, functionEncoder) = {
->>>>>>> bdfd724f
     val parser = newParser
     val (f, interpolantSpecs, preSignature) = parser(reader)
     reader.close
@@ -132,16 +128,12 @@
         functionEnc.predTranslation.keySet.toSet
     }
     
-<<<<<<< HEAD
-    (inputFormulas, interpolantS, sig, gcedFunctions, functionEnc, settings)
-=======
     val oriFormula =
       // only store unprocessed input formula if we plan to print it later
       if (Param.PRINT_SMT_FILE(settings) != "" ||
           Param.PRINT_TPTP_FILE(settings) != "")  f else null
 
-    (inputFormulas, oriFormula, interpolantS, sig, gcedFunctions, functionEnc)
->>>>>>> bdfd724f
+    (inputFormulas, oriFormula, interpolantS, sig, gcedFunctions, functionEnc, settings)
   }
 
   private val functionalPreds = 
