--- conflicted
+++ resolved
@@ -86,12 +86,13 @@
     
     val signature = Param.FINITE_DOMAIN_CONSTRAINTS(settings) match {
       case Param.FiniteDomainConstraints.DomainSize =>
-        new Signature(preSignature.universalConstants + domain_size,
-                      preSignature.existentialConstants,
-                      preSignature.nullaryFunctions,
-                      preSignature.order.extend(domain_size, Set()),
-                      preSignature.domainPredicates,
-                      preSignature.functionTypes)
+        Signature(preSignature.universalConstants + domain_size,
+                  preSignature.existentialConstants,
+                  preSignature.nullaryFunctions,
+                  preSignature.predicateMatchConfig,
+                  preSignature.order.extend(domain_size, Set()),
+                  preSignature.domainPredicates,
+                  preSignature.functionTypes)
       case _ =>
         preSignature
     }
@@ -169,14 +170,8 @@
     gs = Param.PROOF_CONSTRUCTION.set(gs, constructProofs)
     gs = Param.GARBAGE_COLLECTED_FUNCTIONS.set(gs, gcedFunctions)
     gs = Param.FUNCTIONAL_PREDICATES.set(gs, functionalPreds)
-<<<<<<< HEAD
     gs = Param.DOMAIN_PREDICATES.set(gs, signature.domainPredicates)
-    gs = Param.PREDICATE_MATCH_CONFIG.set(gs,
-        (for (p <- signature.domainPredicates.iterator)
-         yield (p -> IterativeClauseMatcher.PredicateMatchStatus.None)).toMap)
-=======
     gs = Param.PREDICATE_MATCH_CONFIG.set(gs, signature.predicateMatchConfig)
->>>>>>> 6eb3f9d1
     gs
   }
 
