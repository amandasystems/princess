/**
 * This file is part of Princess, a theorem prover for Presburger
 * arithmetic with uninterpreted predicates.
 * <http://www.philipp.ruemmer.org/princess.shtml>
 *
 * Copyright (C) 2011-2016 Philipp Ruemmer <ph_r@gmx.net>
 *
 * Princess is free software: you can redistribute it and/or modify
 * it under the terms of the GNU Lesser General Public License as published by
 * the Free Software Foundation, either version 2.1 of the License, or
 * (at your option) any later version.
 *
 * Princess is distributed in the hope that it will be useful,
 * but WITHOUT ANY WARRANTY; without even the implied warranty of
 * MERCHANTABILITY or FITNESS FOR A PARTICULAR PURPOSE.  See the
 * GNU Lesser General Public License for more details.
 *
 * You should have received a copy of the GNU Lesser General Public License
 * along with Princess.  If not, see <http://www.gnu.org/licenses/>.
 */

package ap

import ap.parameters.{GlobalSettings, Param}
import ap.proof.certificates.Certificate
import ap.parser.{PartName, IFunction}
import ap.terfor.conjunctions.Conjunction
import ap.terfor.preds.Predicate
import ap.util.{Seqs, Debug, Timeout, RuntimeStatistics}

import scala.concurrent.SyncVar
import scala.collection.mutable.{PriorityQueue, ArrayBuffer}
import java.util.concurrent.LinkedBlockingQueue

object ParallelFileProver {

  private val AC = Debug.AC_MAIN

  //////////////////////////////////////////////////////////////////////////////

  val Timeslice = 200
  
  //////////////////////////////////////////////////////////////////////////////
  // Commands that can be sent to the provers
  
  private abstract sealed class SubProverCommand
  
  private case object SubProverStop extends SubProverCommand
  private case class SubProverResume(until : Long) extends SubProverCommand
  
  //////////////////////////////////////////////////////////////////////////////
  // Messages sent back by the provers
  
  private abstract sealed class SubProverMessage(num : Int)
  
  private abstract sealed class SubProverResult(_num : Int)
               extends SubProverMessage(_num)
  
  private case class SubProverFinished(_num : Int, prover : Option[Prover])
               extends SubProverResult(_num)
  private case class SubProverKilled(_num : Int, result : Prover.Result)
               extends SubProverResult(_num)
  private case class SubProverException(_num : Int, e : Throwable)
               extends SubProverResult(_num)
  
  private case class SubProverSuspended(_num : Int)
               extends SubProverMessage(_num)
  private case class SubProverPrintln(_num : Int, line : String, stream : Int)
               extends SubProverMessage(_num)

  //////////////////////////////////////////////////////////////////////////////
  // What should be done after a prover has suspended itself
  
  private abstract sealed class ProverSuspensionDecision
  private case object SuspensionIgnored extends ProverSuspensionDecision
  private case object SuspensionTimeout extends ProverSuspensionDecision
  private case object SuspensionGranted extends ProverSuspensionDecision
  
  //////////////////////////////////////////////////////////////////////////////

  case class Configuration(settings : GlobalSettings,
                           name : String,
                           timeout : Long,
                           initialSeqRuntime : Long)

  //////////////////////////////////////////////////////////////////////////////

   private class SubProverManager(val num : Int,
                                  createReader : () => java.io.Reader,
                                  config : Configuration,
                                  messageQueue :
                                    LinkedBlockingQueue[SubProverMessage],
                                  userDefStoppingCond : => Boolean) {
      var result : SubProverResult = null
      
      def unfinished = (result == null)
      var localTimeout = config.timeout
      
      var runtime : Long = 0
      var runtimeOffset : Long = 0
      var lastStartTime : Long = 0
      var targetedSuspendTime : Long = 0
      var activationCount : Int = 0

<<<<<<< HEAD
      def producesProofs : Boolean =
        Param.PROOF_CONSTRUCTION_GLOBAL(config.settings) ==
          Param.ProofConstructionOptions.Always

      def resumeTO(maxNextPeriod : Long) : Unit = {
        // First let each prover run for a while by itself,
        // to solve simple problems without any parallelism.
        // Afterwards, use time slices
        val nextDiff =
          if (activationCount == 0)
            RuntimeStatistics.recommendInitialProofRuntime(
                                 config.initialSeqRuntime)
          else
            Timeslice
        resume(nextDiff min maxNextPeriod)
      }
=======
      val subProverCommands = new SyncVar[SubProverCommand]
>>>>>>> 1028b169
      
      def resume(nextPeriod : Long) : Unit = {
        lastStartTime = System.currentTimeMillis
        targetedSuspendTime = lastStartTime + nextPeriod
        activationCount = activationCount + 1
        subProverCommands put SubProverResume(targetedSuspendTime)
      }
      
      def recordRuntime : Unit = {
        val currentTime = System.currentTimeMillis
        val lastRuntime = currentTime - lastStartTime
        runtime = runtime + lastRuntime
//        Console.err.println("Prover " + num + " runtime: " + runtime)

        localTimeout = localTimeout +
          (if (activationCount == 1)
             RuntimeStatistics.recordInitialProofRuntime(lastRuntime)
           else
             RuntimeStatistics.recordProofRuntime(lastRuntime))
      }

      /**
       * Record that the prover has signalled suspension.
       */
      def suspended(maxNextPeriod : Long) : ProverSuspensionDecision = {
        val currentTime = System.currentTimeMillis
        recordRuntime

        if (activationCount == 1 &&
            currentTime >= targetedSuspendTime + 5000 &&
            maxNextPeriod > 0) {
          // If the prover was activated for the first time, and has
          // overrun a lot, it was probably suspended right after parsing
          // and preprocessing. Then it makes sense to give it some more time
          resume((currentTime - targetedSuspendTime) min maxNextPeriod)
          SuspensionIgnored
        } else if (activationCount == 1 &&
                   currentTime >= targetedSuspendTime + 100 &&
                   maxNextPeriod > 0) {
          // make sure that the prover had at least some proving time,
          // after parsing and pre-processing
          resume((currentTime - lastStartTime) min maxNextPeriod)
          SuspensionIgnored
        } else if (runtime > localTimeout) {
          stopSubProver
          SuspensionTimeout
        } else {
          SuspensionGranted
        }
      }

      def stopSubProver : Unit =
        subProverCommands put SubProverStop

      //////////////////////////////////////////////////////////////////////////
      
      private val enabledAssertions = Debug.enabledAssertions.value

      val proofThread = new Thread(new Runnable { def run : Unit = {
        Debug.enabledAssertions.value = enabledAssertions
    
        class MessageOutputStream(stream : Int) extends java.io.OutputStream {
          private val line = new StringBuffer
      
          def write(b : Int) =
            if (b == '\n') {
              messageQueue put SubProverPrintln(num, line.toString, stream)
              line setLength 0
            } else {
              line append b.toChar
            }
          }

          var actorStopped : Boolean = false
          var runUntil : Long = 0
    
          var runtime : Long = 0
          var startTime : Long = 0

          def localStoppingCond : Boolean = actorStopped || {
            if (subProverCommands.isSet) subProverCommands.take match {
              case SubProverStop => actorStopped = true
              case SubProverResume(u) => runUntil = u
            }
      
            actorStopped || userDefStoppingCond || {
              if (System.currentTimeMillis > runUntil) {
<<<<<<< HEAD
//              Console.err.println("suspending " +
//                (runtime + System.currentTimeMillis - startTime))
              mainActor ! SubProverSuspended(num)
=======
//              Console.err.println("suspending")
              messageQueue put SubProverSuspended(num)
>>>>>>> 1028b169
          
              runtime = runtime + System.currentTimeMillis - startTime

              var suspended = true
              while (!actorStopped && suspended) subProverCommands.take match {
                case SubProverStop =>
                  actorStopped = true
                case SubProverResume(u) => {
                  runUntil = u
                  suspended = false
//                  Console.err.println("resuming")
                  startTime = System.currentTimeMillis
                }
              }
          
              actorStopped || userDefStoppingCond
            } else {
              false
            }
          }
        }
    
        Console.setOut(new MessageOutputStream(1))
        Console.setErr(new MessageOutputStream(2))
      
        subProverCommands.take match {
          case SubProverStop => {
//            Console.err.println("killed right away")
            messageQueue put SubProverKilled(num, Prover.TimeoutCounterModel)
          }

          case SubProverResume(u) => {
            runUntil = u
            Console.err.println("Options: " + config.name)

            try {
              if (userDefStoppingCond) {
//                Console.err.println("no time to start")
<<<<<<< HEAD
                mainActor ! SubProverFinished(num, None)
=======
                messageQueue put SubProverFinished(num,
                                                   Prover.TimeoutCounterModel)
>>>>>>> 1028b169
              } else {
                startTime = System.currentTimeMillis

                val prover =
                  Timeout.withChecker({case x => ()}) {
                    new IntelliFileProver(createReader(),
                                          Int.MaxValue,
                                          true, localStoppingCond,
                                          config.settings)
                  }
    
                if (actorStopped) {
                  Console.err.println("stopped")
                  messageQueue put SubProverKilled(num, prover.result)
                } else {
<<<<<<< HEAD
                  runtime = runtime + System.currentTimeMillis - startTime

                  Console.err.println(prover.result match {
                    case _ : Prover.Proof |
                         _ : Prover.ProofWithModel |
                         _ : Prover.Model |
                             Prover.NoCounterModel |
                         _ : Prover.NoCounterModelCert | 
                         _ : Prover.NoCounterModelCertInter =>
                      "proved (" + runtime + "ms)"
                    case _ : Prover.NoProof |
                             Prover.NoModel |
                         _ : Prover.CounterModel |
                         _ : Prover.MaybeCounterModel => "gave up"
                    case _ => "terminated"
                  })
                  mainActor ! SubProverFinished(num, Some(prover))
=======
                  Console.err.println("found result")
                  messageQueue put SubProverFinished(num, prover.result)
>>>>>>> 1028b169
                }
              }
            } catch {
              case t : Throwable => {
<<<<<<< HEAD
                Console.err.println("Exception: " + t.getMessage)
                mainActor ! SubProverException(num, t)
=======
                Console.err.println("exception")
                messageQueue put SubProverException(num, t)
>>>>>>> 1028b169
              }
            }
          }
        }
      }})

      def startSubProver : Unit = proofThread.start
    }
  
}

/**
 * Prover that tries to solve a given problem using a number of different
 * strategies in parallel. Each individual strategy is run using the
 * <code>IntelliFileProver</code> class.
 */
class ParallelFileProver(createReader : () => java.io.Reader,
                         // a timeout in milliseconds
                         timeout : Int,
                         output : Boolean,
                         userDefStoppingCond : => Boolean,
                         settings : Seq[ParallelFileProver.Configuration],
                         maxParallelProvers : Int,
                         runUntilProof : Boolean,
                         prelResultPrinter : Prover => Unit) extends Prover {

  import ParallelFileProver._
  
  //////////////////////////////////////////////////////////////////////////////
  // Definition of the actors running the individual provers
  
  private val enabledAssertions = Debug.enabledAssertions.value
  
  private val startTime = System.currentTimeMillis
  
  //////////////////////////////////////////////////////////////////////////////

  def isPreliminaryResult(res : Prover.Result) = res match {
    case Prover.NoCounterModel |
         Prover.Proof(_) |
         Prover.ProofWithModel(_, _) => true
    case _ => false
  }

  def isInconclusiveResult(res : Prover.Result) = res match {
    // we currently ignore the NoProof result, since the way in which
    // finite domain guards are introduced destroys completeness in some
    // rare cases
    case Prover.NoProof(_) |
         Prover.Invalid(_) |
         Prover.MaybeCounterModel(_) => true
    case _ => false
  }
  
  //////////////////////////////////////////////////////////////////////////////
  
  val (result, successfulProverNum, successfulProver) = {
    
<<<<<<< HEAD
    val subProversToSpawn =
      for ((s, num) <- settings.iterator.zipWithIndex)
      yield new SubProverManager(num, createReader, s,
                                 Actor.self, userDefStoppingCond)
=======
    val messageQueue = new LinkedBlockingQueue[SubProverMessage]

    val subProverManagers =
      (for ((s, num) <- settings.iterator.zipWithIndex)
       yield new SubProverManager(num, createReader, s,
                                  messageQueue, userDefStoppingCond)).toArray
    
    val subProversToSpawn = subProverManagers.iterator
>>>>>>> 1028b169
    
    // all provers that have been spawned so far
    val spawnedProvers = new ArrayBuffer[SubProverManager]
    
    var completeResult : Prover.Result = null
    var preliminaryResult : Prover.Result = null
    var successfulProverNum : Int = -1
    var successfulProver : Option[Prover] = None
    var exceptionResult : Throwable = null
    
    var runningProverNum = 0

    def remainingTime =
      timeout - (System.currentTimeMillis - startTime)
    
    def overallTimeout = (remainingTime <= 0)
    
    var lastOffsetUpdate = System.currentTimeMillis
    var exclusiveRun : Int = -1

    def updateOffset = {
      val currentTime = System.currentTimeMillis
      if (exclusiveRun >= 0) {
        val manager = spawnedProvers(exclusiveRun)
        manager.runtimeOffset =
          manager.runtimeOffset + (currentTime - lastOffsetUpdate)
        exclusiveRun = -1
      } else {
        for (manager <- spawnedProvers)
          if (manager.unfinished)
            manager.runtimeOffset =
              manager.runtimeOffset +
              (currentTime - lastOffsetUpdate) / runningProverNum
      }
      lastOffsetUpdate = currentTime
    }
      
    // We use a priority queue to store provers that are currently suspended.
    // Provers with the least accumulated runtime are first in the queue
    implicit val statusOrdering = new Ordering[SubProverManager] {
      def compare(a : SubProverManager, b : SubProverManager) : Int =
        (b.runtime - b.runtimeOffset) compare (a.runtime - a.runtimeOffset)
    }

<<<<<<< HEAD
    def spawnNewProverIfPossible : Boolean =
      if (runningProverNum < maxParallelProvers && subProversToSpawn.hasNext) {
        updateOffset
        val newProver = subProversToSpawn.next
        spawnedProvers += newProver
=======
    def spawnNewProver = {
      //-BEGIN-ASSERTION-///////////////////////////////////////////////////////
      Debug.assertInt(AC, subProversToSpawn.hasNext)
      //-END-ASSERTION-/////////////////////////////////////////////////////////
      updateOffset
      val nextProver = subProversToSpawn.next
      nextProver.startSubProver   // start the actual prover
      pendingProvers += nextProver
      spawnedProvers += nextProver
      runningProverNum = runningProverNum + 1
    }
>>>>>>> 1028b169

        if (preliminaryResult != null && !newProver.producesProofs) {
          // provers that do not generate certificates are useless at
          // this point; take the next one
          newProver.result =
            SubProverKilled(spawnedProvers.size - 1, Prover.TimeoutCounterModel)
          return spawnNewProverIfPossible
        }

        newProver.proofActor   // start the actual prover
        runningProverNum = runningProverNum + 1
        exclusiveRun = newProver.num
        newProver resumeTO remainingTime
        true
      } else {
        false
      }

    def retireProver(num : Int, res : SubProverResult) = {
      updateOffset
      spawnedProvers(num).result = res
      runningProverNum = runningProverNum - 1
    }
      
    ////////////////////////////////////////////////////////////////////////////
    
<<<<<<< HEAD
    val pendingProvers = new PriorityQueue[SubProverManager]

    def resumeProver : Boolean =
      if (!pendingProvers.isEmpty) {
        val p = pendingProvers.dequeue
        if (p.unfinished) {
          p resumeTO remainingTime
          true
        } else {
          // discard the head element of the queue and go on
          resumeProver
        }
      } else {
        false
      }
=======
    while (runningProverNum < maxParallelProvers && subProversToSpawn.hasNext)
      spawnNewProver

    def resumeProver = {
      //-BEGIN-ASSERTION-///////////////////////////////////////////////////////
      Debug.assertInt(AC, !pendingProvers.isEmpty &&
                          pendingProvers.head.unfinished)
      //-END-ASSERTION-/////////////////////////////////////////////////////////
      pendingProvers.dequeue resume 1000
    }
>>>>>>> 1028b169
    
    def addResult(res : Prover.Result,
                  prover : Option[Prover],
                  proverNum : Int) : Boolean =
      if (completeResult == null) {
        if (isInconclusiveResult(res)) {
          true
        } else if (runUntilProof && isPreliminaryResult(res)) {
          preliminaryResult = res
          successfulProverNum = proverNum
          successfulProver = prover
          stopNonProofProducingProvers
          prelResultPrinter(prover.get)
          true
        } else {
          completeResult = res
          successfulProverNum = proverNum
          successfulProver = prover
          stopAllProvers
          false
        }
      } else {
        false
      }
    
    def addExceptionResult(res : Throwable) =
      if (exceptionResult == null)
        exceptionResult = res
    
    def stopAllProvers =
      for (manager <- spawnedProvers)
        if (manager.unfinished)
<<<<<<< HEAD
          manager.proofActor ! SubProverStop

    def stopNonProofProducingProvers =
      for (manager <- spawnedProvers)
        if (manager.unfinished && !manager.producesProofs)
          manager.proofActor ! SubProverStop

    def activateNextProver =
      if (overallTimeout)
        stopAllProvers
      else
        spawnNewProverIfPossible || resumeProver

=======
          manager.stopSubProver
    
>>>>>>> 1028b169
    ////////////////////////////////////////////////////////////////////////////
    
    spawnNewProverIfPossible
//    resumeProver
    
    // the main loop of the controller    
<<<<<<< HEAD
    while (runningProverNum > 0) receive {
      case r @ SubProverFinished(num, prover) => {
        spawnedProvers(num).recordRuntime
=======
    while (runningProverNum > 0) messageQueue.take match {
      case r @ SubProverFinished(num, res) => {
>>>>>>> 1028b169
        retireProver(num, r)

        val res = prover match {
          case Some(p) => p.result
          case None => Prover.TimeoutCounterModel
        }
        if (addResult(res, prover, num))
          activateNextProver
      }
      
      case r @ SubProverException(num, t) => {
        spawnedProvers(num).recordRuntime
        retireProver(num, r)
//        t.printStackTrace
        addExceptionResult(t)
        activateNextProver
      }
      
      case r @ SubProverKilled(num, res) => {
        spawnedProvers(num).recordRuntime
        retireProver(num, r)
      }
      
      case SubProverSuspended(num) => {
        //-BEGIN-ASSERTION-/////////////////////////////////////////////////////
        Debug.assertInt(AC,
                        !(pendingProvers.iterator contains spawnedProvers(num)))
        //-END-ASSERTION-///////////////////////////////////////////////////////
        if (overallTimeout) {
          stopAllProvers
        } else {
          (spawnedProvers(num) suspended remainingTime) match {
            case SuspensionIgnored => // nothing
            case SuspensionGranted => {
              pendingProvers += spawnedProvers(num)
              if (exclusiveRun >= 0)
                updateOffset
              spawnNewProverIfPossible || resumeProver
            }
            case SuspensionTimeout => {
              if (exclusiveRun >= 0)
                updateOffset
              spawnNewProverIfPossible || resumeProver
            }
          }
        }
      }

      case SubProverPrintln(num, line, 1) =>
        Console.out.println("Prover " + num + ": " + line)
      case SubProverPrintln(num, line, _) =>
        Console.err.println("Prover " + num + ": " + line)
    }
    
    (completeResult, preliminaryResult, exceptionResult) match {
      case (null, null, null) =>
        // no conclusive result could be derived, return something inconclusive
        if (overallTimeout)
          (Prover.TimeoutCounterModel, -1, None)
        else
          (Prover.NoProof(null), -1, None)
      case (null, null, t) => throw t
      case (null, res, _)  =>
        (res, successfulProverNum, successfulProver)
      case (res, _, _) =>
        (res, successfulProverNum, successfulProver)
    }
  }

  override def getFormulaParts : Map[PartName, Conjunction] =
    successfulProver.get.getFormulaParts

  override def getAssumedFormulaParts(certificate : Certificate)
                                     : Set[PartName] =
    successfulProver.get getAssumedFormulaParts certificate

  override def getPredTranslation : Map[Predicate, IFunction] =
    successfulProver.get.getPredTranslation
}<|MERGE_RESOLUTION|>--- conflicted
+++ resolved
@@ -96,13 +96,12 @@
       def unfinished = (result == null)
       var localTimeout = config.timeout
       
-      var runtime : Long = 0
+      var runtime : Long = num // just make sure that the provers start in the right order
       var runtimeOffset : Long = 0
       var lastStartTime : Long = 0
       var targetedSuspendTime : Long = 0
       var activationCount : Int = 0
 
-<<<<<<< HEAD
       def producesProofs : Boolean =
         Param.PROOF_CONSTRUCTION_GLOBAL(config.settings) ==
           Param.ProofConstructionOptions.Always
@@ -119,9 +118,8 @@
             Timeslice
         resume(nextDiff min maxNextPeriod)
       }
-=======
+
       val subProverCommands = new SyncVar[SubProverCommand]
->>>>>>> 1028b169
       
       def resume(nextPeriod : Long) : Unit = {
         lastStartTime = System.currentTimeMillis
@@ -209,14 +207,9 @@
       
             actorStopped || userDefStoppingCond || {
               if (System.currentTimeMillis > runUntil) {
-<<<<<<< HEAD
 //              Console.err.println("suspending " +
 //                (runtime + System.currentTimeMillis - startTime))
-              mainActor ! SubProverSuspended(num)
-=======
-//              Console.err.println("suspending")
               messageQueue put SubProverSuspended(num)
->>>>>>> 1028b169
           
               runtime = runtime + System.currentTimeMillis - startTime
 
@@ -255,12 +248,7 @@
             try {
               if (userDefStoppingCond) {
 //                Console.err.println("no time to start")
-<<<<<<< HEAD
-                mainActor ! SubProverFinished(num, None)
-=======
-                messageQueue put SubProverFinished(num,
-                                                   Prover.TimeoutCounterModel)
->>>>>>> 1028b169
+                messageQueue put SubProverFinished(num, None)
               } else {
                 startTime = System.currentTimeMillis
 
@@ -276,39 +264,23 @@
                   Console.err.println("stopped")
                   messageQueue put SubProverKilled(num, prover.result)
                 } else {
-<<<<<<< HEAD
                   runtime = runtime + System.currentTimeMillis - startTime
 
                   Console.err.println(prover.result match {
-                    case _ : Prover.Proof |
-                         _ : Prover.ProofWithModel |
-                         _ : Prover.Model |
-                             Prover.NoCounterModel |
-                         _ : Prover.NoCounterModelCert | 
-                         _ : Prover.NoCounterModelCertInter =>
+                    case Prover.ValidResult() =>
                       "proved (" + runtime + "ms)"
-                    case _ : Prover.NoProof |
-                             Prover.NoModel |
-                         _ : Prover.CounterModel |
-                         _ : Prover.MaybeCounterModel => "gave up"
+                    case Prover.InvalidResult() |
+                         Prover.InconclusiveResult() => "gave up"
                     case _ => "terminated"
                   })
-                  mainActor ! SubProverFinished(num, Some(prover))
-=======
                   Console.err.println("found result")
-                  messageQueue put SubProverFinished(num, prover.result)
->>>>>>> 1028b169
+                  messageQueue put SubProverFinished(num, Some(prover))
                 }
               }
             } catch {
               case t : Throwable => {
-<<<<<<< HEAD
                 Console.err.println("Exception: " + t.getMessage)
-                mainActor ! SubProverException(num, t)
-=======
-                Console.err.println("exception")
                 messageQueue put SubProverException(num, t)
->>>>>>> 1028b169
               }
             }
           }
@@ -348,8 +320,8 @@
 
   def isPreliminaryResult(res : Prover.Result) = res match {
     case Prover.NoCounterModel |
-         Prover.Proof(_) |
-         Prover.ProofWithModel(_, _) => true
+         Prover.Proof(_, _) |
+         Prover.ProofWithModel(_, _, _) => true
     case _ => false
   }
 
@@ -357,9 +329,8 @@
     // we currently ignore the NoProof result, since the way in which
     // finite domain guards are introduced destroys completeness in some
     // rare cases
-    case Prover.NoProof(_) |
-         Prover.Invalid(_) |
-         Prover.MaybeCounterModel(_) => true
+    case Prover.InconclusiveResult() |
+         Prover.InvalidResult() => true
     case _ => false
   }
   
@@ -367,12 +338,6 @@
   
   val (result, successfulProverNum, successfulProver) = {
     
-<<<<<<< HEAD
-    val subProversToSpawn =
-      for ((s, num) <- settings.iterator.zipWithIndex)
-      yield new SubProverManager(num, createReader, s,
-                                 Actor.self, userDefStoppingCond)
-=======
     val messageQueue = new LinkedBlockingQueue[SubProverMessage]
 
     val subProverManagers =
@@ -381,7 +346,6 @@
                                   messageQueue, userDefStoppingCond)).toArray
     
     val subProversToSpawn = subProverManagers.iterator
->>>>>>> 1028b169
     
     // all provers that have been spawned so far
     val spawnedProvers = new ArrayBuffer[SubProverManager]
@@ -425,26 +389,13 @@
       def compare(a : SubProverManager, b : SubProverManager) : Int =
         (b.runtime - b.runtimeOffset) compare (a.runtime - a.runtimeOffset)
     }
-
-<<<<<<< HEAD
+    
+    val pendingProvers = new PriorityQueue[SubProverManager]
+
     def spawnNewProverIfPossible : Boolean =
       if (runningProverNum < maxParallelProvers && subProversToSpawn.hasNext) {
         updateOffset
         val newProver = subProversToSpawn.next
-        spawnedProvers += newProver
-=======
-    def spawnNewProver = {
-      //-BEGIN-ASSERTION-///////////////////////////////////////////////////////
-      Debug.assertInt(AC, subProversToSpawn.hasNext)
-      //-END-ASSERTION-/////////////////////////////////////////////////////////
-      updateOffset
-      val nextProver = subProversToSpawn.next
-      nextProver.startSubProver   // start the actual prover
-      pendingProvers += nextProver
-      spawnedProvers += nextProver
-      runningProverNum = runningProverNum + 1
-    }
->>>>>>> 1028b169
 
         if (preliminaryResult != null && !newProver.producesProofs) {
           // provers that do not generate certificates are useless at
@@ -454,10 +405,13 @@
           return spawnNewProverIfPossible
         }
 
-        newProver.proofActor   // start the actual prover
+        newProver.startSubProver   // start the actual prover
+        pendingProvers += newProver
+        spawnedProvers += newProver
         runningProverNum = runningProverNum + 1
-        exclusiveRun = newProver.num
-        newProver resumeTO remainingTime
+        if (exclusiveRun == -1)
+          exclusiveRun = newProver.num
+//        newProver resumeTO remainingTime
         true
       } else {
         false
@@ -471,8 +425,8 @@
       
     ////////////////////////////////////////////////////////////////////////////
     
-<<<<<<< HEAD
-    val pendingProvers = new PriorityQueue[SubProverManager]
+    while (runningProverNum < maxParallelProvers && subProversToSpawn.hasNext)
+      spawnNewProverIfPossible
 
     def resumeProver : Boolean =
       if (!pendingProvers.isEmpty) {
@@ -487,18 +441,6 @@
       } else {
         false
       }
-=======
-    while (runningProverNum < maxParallelProvers && subProversToSpawn.hasNext)
-      spawnNewProver
-
-    def resumeProver = {
-      //-BEGIN-ASSERTION-///////////////////////////////////////////////////////
-      Debug.assertInt(AC, !pendingProvers.isEmpty &&
-                          pendingProvers.head.unfinished)
-      //-END-ASSERTION-/////////////////////////////////////////////////////////
-      pendingProvers.dequeue resume 1000
-    }
->>>>>>> 1028b169
     
     def addResult(res : Prover.Result,
                   prover : Option[Prover],
@@ -531,13 +473,12 @@
     def stopAllProvers =
       for (manager <- spawnedProvers)
         if (manager.unfinished)
-<<<<<<< HEAD
-          manager.proofActor ! SubProverStop
+          manager.stopSubProver
 
     def stopNonProofProducingProvers =
       for (manager <- spawnedProvers)
         if (manager.unfinished && !manager.producesProofs)
-          manager.proofActor ! SubProverStop
+          manager.stopSubProver
 
     def activateNextProver =
       if (overallTimeout)
@@ -545,24 +486,15 @@
       else
         spawnNewProverIfPossible || resumeProver
 
-=======
-          manager.stopSubProver
-    
->>>>>>> 1028b169
     ////////////////////////////////////////////////////////////////////////////
     
-    spawnNewProverIfPossible
-//    resumeProver
+//    spawnNewProverIfPossible
+    resumeProver
     
     // the main loop of the controller    
-<<<<<<< HEAD
-    while (runningProverNum > 0) receive {
+    while (runningProverNum > 0) messageQueue.take match {
       case r @ SubProverFinished(num, prover) => {
         spawnedProvers(num).recordRuntime
-=======
-    while (runningProverNum > 0) messageQueue.take match {
-      case r @ SubProverFinished(num, res) => {
->>>>>>> 1028b169
         retireProver(num, r)
 
         val res = prover match {
