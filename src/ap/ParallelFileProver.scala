/**
 * This file is part of Princess, a theorem prover for Presburger
 * arithmetic with uninterpreted predicates.
 * <http://www.philipp.ruemmer.org/princess.shtml>
 *
 * Copyright (C) 2011 Philipp Ruemmer <ph_r@gmx.net>
 *
 * Princess is free software: you can redistribute it and/or modify
 * it under the terms of the GNU General Public License as published by
 * the Free Software Foundation, either version 3 of the License, or
 * (at your option) any later version.
 *
 * Princess is distributed in the hope that it will be useful,
 * but WITHOUT ANY WARRANTY; without even the implied warranty of
 * MERCHANTABILITY or FITNESS FOR A PARTICULAR PURPOSE.  See the
 * GNU General Public License for more details.
 *
 * You should have received a copy of the GNU General Public License
 * along with Princess.  If not, see <http://www.gnu.org/licenses/>.
 */

package ap

import ap.parameters.GlobalSettings
import ap.util.{Seqs, Debug, Timeout}

import scala.actors.Actor._
import scala.actors.{Actor, TIMEOUT}
import scala.collection.mutable.{PriorityQueue, ArrayBuffer}

object ParallelFileProver {

  private val AC = Debug.AC_MAIN
  
  //////////////////////////////////////////////////////////////////////////////
  // Commands that can be sent to the provers
  
  private abstract sealed class SubProverCommand
  
  private case object SubProverStop extends SubProverCommand
  private case class SubProverResume(until : Long) extends SubProverCommand
  
  //////////////////////////////////////////////////////////////////////////////
  // Messages sent back by the provers
  
  private abstract sealed class SubProverMessage(num : Int)
  
  private abstract sealed class SubProverResult(_num : Int)
               extends SubProverMessage(_num)
  
  private case class SubProverFinished(_num : Int, result : Prover.Result)
               extends SubProverResult(_num)
  private case class SubProverKilled(_num : Int, result : Prover.Result)
               extends SubProverResult(_num)
  private case class SubProverException(_num : Int, e : Throwable)
               extends SubProverResult(_num)
  
  private case class SubProverSuspended(_num : Int)
               extends SubProverMessage(_num)
  private case class SubProverPrintln(_num : Int, line : String, stream : Int)
               extends SubProverMessage(_num)

  //////////////////////////////////////////////////////////////////////////////
  // What should be done after a prover has suspended itself
  
  private abstract sealed class ProverSuspensionDecision
  private case object SuspensionIgnored extends ProverSuspensionDecision
  private case object SuspensionTimeout extends ProverSuspensionDecision
  private case object SuspensionGranted extends ProverSuspensionDecision
  
  //////////////////////////////////////////////////////////////////////////////

<<<<<<< HEAD
        try {
          if ((System.currentTimeMillis - startTime > timeout) || userDefStoppingCond) {
            Console.err.println("no time to start")
            mainActor ! SubProverFinished(num, Prover.TimeoutCounterModel)
          } else {
            val prover =
              Timeout.withChecker({case x => ()}) {
                new IntelliFileProver(createReader(),
                                      timeout - (System.currentTimeMillis - startTime).toInt,
                                      true, localStoppingCond, s)
              }
    
            if (actorStopped) {
//              Console.err.println("killed")
              mainActor ! SubProverKilled(num)
            } else {
              Console.err.println("found result")
              mainActor ! SubProverFinished(num, prover.result)
            }
          }
        } catch {
          case t : Throwable => {
//            Console.err.println("exception")
            mainActor ! SubProverException(num, t)
          }
        }
      }
    }
  }
=======
  case class Configuration(settings : GlobalSettings,
                           complete : Boolean,
                           name : String,
                           timeout : Long)
>>>>>>> 08cd130e

  //////////////////////////////////////////////////////////////////////////////

   private class SubProverManager(val num : Int,
                                  createReader : () => java.io.Reader,
                                  config : Configuration,
                                  mainActor : Actor,
                                  userDefStoppingCond : => Boolean) {
      var result : SubProverResult = null
      
      def unfinished = (result == null)
      def localTimeout = config.timeout
      
      var runtime : Long = num // just make sure that the provers start in the right order
      var runtimeOffset : Long = 0
      var lastStartTime : Long = 0
      var targetedSuspendTime : Long = 0
      var activationCount : Int = 0
      
      def resume(nextDiff : Long) = {
        // First let each prover run for 3s, to solve simple problems without
        // any parallelism. Afterwards, use time slices of 1s.
        val maxtime : Long = if (activationCount == 0) 3000 else 1000
        val nextPeriod = nextDiff max maxtime
        lastStartTime = System.currentTimeMillis
        targetedSuspendTime = lastStartTime + nextPeriod
        activationCount = activationCount + 1
        proofActor ! SubProverResume(targetedSuspendTime)
      }
      
      /**
       * Record that the prover has signalled suspension.
       */
      def suspended : ProverSuspensionDecision = {
        val currentTime = System.currentTimeMillis
        runtime = runtime + (currentTime - lastStartTime)
//        Console.err.println("Prover " + num + " runtime: " + runtime)
        // If the prover was activated for the first time, and has
        // overrun a lot, it was probably suspended right after parsing
        // and preprocessing. Then it makes sense to give it some more time
        if (activationCount == 1 && currentTime >= targetedSuspendTime + 5000) {
          resume(currentTime - targetedSuspendTime)
          SuspensionIgnored
        } else if (runtime > localTimeout) {
          proofActor ! SubProverStop
          SuspensionTimeout
        } else {
          SuspensionGranted
        }
      }
    
      //////////////////////////////////////////////////////////////////////////
      
      private val enabledAssertions = Debug.enabledAssertions.value

      lazy val proofActor = actor {
        Debug.enabledAssertions.value = enabledAssertions
    
        class MessageOutputStream(stream : Int) extends java.io.OutputStream {
          private val line = new StringBuffer
      
          def write(b : Int) =
            if (b == '\n') {
              mainActor ! SubProverPrintln(num, line.toString, stream)
              line setLength 0
            } else {
              line append b.toChar
            }
          }

          var actorStopped : Boolean = false
          var runUntil : Long = 0
    
          def localStoppingCond : Boolean = actorStopped || {
            receiveWithin(0) {
              case SubProverStop => actorStopped = true
              case SubProverResume(u) => runUntil = u
              case TIMEOUT => // nothing
            }
      
            actorStopped || userDefStoppingCond || {
              if (System.currentTimeMillis > runUntil) {
//              Console.err.println("suspending")
              mainActor ! SubProverSuspended(num)
          
              var suspended = true
              while (!actorStopped && suspended) receive {
                case SubProverStop =>
                  actorStopped = true
                case SubProverResume(u) => {
                  runUntil = u
                  suspended = false
//                  Console.err.println("resuming")
                }
              }
          
              actorStopped || userDefStoppingCond
            } else {
              false
            }
          }
        }
    
        Console.setOut(new MessageOutputStream(1))
        Console.setErr(new MessageOutputStream(2))
      
        receive {
          case SubProverStop => {
//            Console.err.println("killed right away")
            mainActor ! SubProverKilled(num, Prover.TimeoutCounterModel)
          }

          case SubProverResume(u) => {
            runUntil = u
            Console.err.println("Options: " + config.name)

            try {
              if (userDefStoppingCond) {
//                Console.err.println("no time to start")
                mainActor ! SubProverFinished(num, Prover.TimeoutCounterModel)
              } else {
                val prover =
                  Timeout.withChecker({case x => ()}) {
                    new IntelliFileProver(createReader(),
                                          Int.MaxValue,
                                          true, localStoppingCond,
                                          config.settings)
                  }
    
                if (actorStopped) {
                  Console.err.println("stopped")
                  mainActor ! SubProverKilled(num, prover.result)
                } else {
                  Console.err.println("found result")
                  mainActor ! SubProverFinished(num, prover.result)
                }
              }
            } catch {
              case t : Throwable => {
                Console.err.println("exception")
                mainActor ! SubProverException(num, t)
              }
            }
          }
        }
      }
    }
  
}

/**
 * Prover that tries to solve a given problem using a number of different
 * strategies in parallel. Each individual strategy is run using the
 * <code>IntelliFileProver</code> class.
 * 
 * For each setting, there is a flag specifying whether the setting should be
 * considered as complete (i.e., whether a sat-result should be trusted)
 */
class ParallelFileProver(createReader : () => java.io.Reader,
                         // a timeout in milliseconds
                         timeout : Int,
                         output : Boolean,
                         userDefStoppingCond : => Boolean,
                         settings : Seq[ParallelFileProver.Configuration],
                         maxParallelProvers : Int) extends Prover {

  import ParallelFileProver._
  
  //////////////////////////////////////////////////////////////////////////////
  // Definition of the actors running the individual provers
  
  private val enabledAssertions = Debug.enabledAssertions.value
  
  private val startTime = System.currentTimeMillis
  
  //////////////////////////////////////////////////////////////////////////////

  def inconclusiveResult(num : Int, res : Prover.Result) =
    !settings(num).complete && (res match {
      case Prover.NoProof(_) | Prover.NoModel | Prover.CounterModel(_) => true
      case _ => false
    })
  
  //////////////////////////////////////////////////////////////////////////////
  
  val result : Prover.Result = {
    
    val subProverManagers =
      (for ((s, num) <- settings.iterator.zipWithIndex)
       yield new SubProverManager(num, createReader, s,
                                  Actor.self, userDefStoppingCond)).toArray
    
    val subProversToSpawn = subProverManagers.iterator
    
    // all provers that have been spawned so far
    val spawnedProvers = new ArrayBuffer[SubProverManager]
    
    var completeResult : Either[Prover.Result, Throwable] = null
    var incompleteResult : Prover.Result = null
    
    var runningProverNum = 0
    
    var lastOffsetUpdate = System.currentTimeMillis
    
    def updateOffset = {
      val currentTime = System.currentTimeMillis
      for (manager <- spawnedProvers)
        if (manager.unfinished)
          manager.runtimeOffset = manager.runtimeOffset +
                                  (currentTime - lastOffsetUpdate) / runningProverNum
      lastOffsetUpdate = currentTime
    }
      
    // We use a priority queue to store provers that are currently suspended.
    // Provers with the least accumulated runtime are first in the queue
    implicit val statusOrdering = new Ordering[SubProverManager] {
      def compare(a : SubProverManager, b : SubProverManager) : Int =
        (b.runtime - b.runtimeOffset) compare (a.runtime - a.runtimeOffset)
    }
    
    val pendingProvers = new PriorityQueue[SubProverManager]

    def spawnNewProver = {
      //-BEGIN-ASSERTION-///////////////////////////////////////////////////////
      Debug.assertInt(AC, subProversToSpawn.hasNext)
      //-END-ASSERTION-/////////////////////////////////////////////////////////
      updateOffset
      val nextProver = subProversToSpawn.next
      nextProver.proofActor   // start the actual prover
      pendingProvers += nextProver
      spawnedProvers += nextProver
      runningProverNum = runningProverNum + 1
    }

    def spawnNewProverIfPossible =
      if (subProversToSpawn.hasNext) spawnNewProver

    def retireProver(num : Int, res : SubProverResult) = {
      updateOffset
      subProverManagers(num).result = res
      runningProverNum = runningProverNum - 1
    }
      
    ////////////////////////////////////////////////////////////////////////////
    
    while (runningProverNum < maxParallelProvers && subProversToSpawn.hasNext)
      spawnNewProver

    def resumeProver = {
      //-BEGIN-ASSERTION-///////////////////////////////////////////////////////
      Debug.assertInt(AC, !pendingProvers.isEmpty && pendingProvers.head.unfinished)
      //-END-ASSERTION-/////////////////////////////////////////////////////////
      pendingProvers.dequeue resume 1000
    }
    
    def addCompleteResult(res : Either[Prover.Result, Throwable]) =
      if (completeResult == null) {
        completeResult = res
        stopAllProvers
      }
    
    def stopAllProvers =
      for (manager <- spawnedProvers)
        if (manager.unfinished)
          manager.proofActor ! SubProverStop
    
    ////////////////////////////////////////////////////////////////////////////
    
    resumeProver
    
    // the main loop of the controller    
    while (runningProverNum > 0) receive {
      case r @ SubProverFinished(num, res) => {
        retireProver(num, r)
        if (inconclusiveResult(num, res)) {
          if (incompleteResult == null)
            incompleteResult = res
          spawnNewProverIfPossible
          resumeProver
        } else {
          addCompleteResult(Left(res))
        }
      }
      
      case r @ SubProverException(num, t) => {
<<<<<<< HEAD
        subProverStatus(num).result = r
        runningProverNum = runningProverNum - 1
        Console.out.println("Prover " + num + " died")
        t.printStackTrace
=======
        retireProver(num, r)
        t.printStackTrace
        spawnNewProverIfPossible
>>>>>>> 08cd130e
        resumeProver
        //addResult(Right(t))
      }
      
      case r @ SubProverKilled(num, res) => {
        retireProver(num, r)
        if (incompleteResult == null)
          incompleteResult = res
      }
      
      case SubProverSuspended(num) => {
        //-BEGIN-ASSERTION-/////////////////////////////////////////////////////
        Debug.assertInt(AC,
                        !(pendingProvers.iterator contains subProverManagers(num)))
        //-END-ASSERTION-///////////////////////////////////////////////////////
        if (System.currentTimeMillis < startTime + timeout) {
          subProverManagers(num).suspended match {
            case SuspensionIgnored => // nothing
            case SuspensionGranted => {
              pendingProvers += subProverManagers(num)
              resumeProver
            }
            case SuspensionTimeout => {
              spawnNewProverIfPossible
              resumeProver
            }
          }
        } else {
          stopAllProvers
        }
      }

      case SubProverPrintln(num, line, 1) =>
        Console.out.println("Prover " + num + ": " + line)
      case SubProverPrintln(num, line, 2) =>
        Console.err.println("Prover " + num + ": " + line)
    }
    
    completeResult match {
      case null =>
        // no conclusive result could be derived, return something inconclusive
        incompleteResult
      case Left(res) => res
      case Right(t) => throw t
    }
  }
}<|MERGE_RESOLUTION|>--- conflicted
+++ resolved
@@ -70,42 +70,10 @@
   
   //////////////////////////////////////////////////////////////////////////////
 
-<<<<<<< HEAD
-        try {
-          if ((System.currentTimeMillis - startTime > timeout) || userDefStoppingCond) {
-            Console.err.println("no time to start")
-            mainActor ! SubProverFinished(num, Prover.TimeoutCounterModel)
-          } else {
-            val prover =
-              Timeout.withChecker({case x => ()}) {
-                new IntelliFileProver(createReader(),
-                                      timeout - (System.currentTimeMillis - startTime).toInt,
-                                      true, localStoppingCond, s)
-              }
-    
-            if (actorStopped) {
-//              Console.err.println("killed")
-              mainActor ! SubProverKilled(num)
-            } else {
-              Console.err.println("found result")
-              mainActor ! SubProverFinished(num, prover.result)
-            }
-          }
-        } catch {
-          case t : Throwable => {
-//            Console.err.println("exception")
-            mainActor ! SubProverException(num, t)
-          }
-        }
-      }
-    }
-  }
-=======
   case class Configuration(settings : GlobalSettings,
                            complete : Boolean,
                            name : String,
                            timeout : Long)
->>>>>>> 08cd130e
 
   //////////////////////////////////////////////////////////////////////////////
 
@@ -245,7 +213,7 @@
               }
             } catch {
               case t : Throwable => {
-                Console.err.println("exception")
+                Console.err.println("Exception: " + t.getMessage)
                 mainActor ! SubProverException(num, t)
               }
             }
@@ -304,7 +272,7 @@
     val spawnedProvers = new ArrayBuffer[SubProverManager]
     
     var completeResult : Either[Prover.Result, Throwable] = null
-    var incompleteResult : Prover.Result = null
+//    var incompleteResult : Prover.Result = null
     
     var runningProverNum = 0
     
@@ -356,9 +324,10 @@
 
     def resumeProver = {
       //-BEGIN-ASSERTION-///////////////////////////////////////////////////////
-      Debug.assertInt(AC, !pendingProvers.isEmpty && pendingProvers.head.unfinished)
+      Debug.assertInt(AC, pendingProvers.isEmpty || pendingProvers.head.unfinished)
       //-END-ASSERTION-/////////////////////////////////////////////////////////
-      pendingProvers.dequeue resume 1000
+      if (!pendingProvers.isEmpty)
+        pendingProvers.dequeue resume 1000
     }
     
     def addCompleteResult(res : Either[Prover.Result, Throwable]) =
@@ -381,8 +350,8 @@
       case r @ SubProverFinished(num, res) => {
         retireProver(num, r)
         if (inconclusiveResult(num, res)) {
-          if (incompleteResult == null)
-            incompleteResult = res
+//          if (incompleteResult == null)
+//            incompleteResult = res
           spawnNewProverIfPossible
           resumeProver
         } else {
@@ -391,24 +360,20 @@
       }
       
       case r @ SubProverException(num, t) => {
-<<<<<<< HEAD
-        subProverStatus(num).result = r
-        runningProverNum = runningProverNum - 1
-        Console.out.println("Prover " + num + " died")
-        t.printStackTrace
-=======
         retireProver(num, r)
-        t.printStackTrace
+//        t.printStackTrace
         spawnNewProverIfPossible
->>>>>>> 08cd130e
-        resumeProver
+        if (System.currentTimeMillis < startTime + timeout)
+          resumeProver
+        else
+          stopAllProvers
         //addResult(Right(t))
       }
       
       case r @ SubProverKilled(num, res) => {
         retireProver(num, r)
-        if (incompleteResult == null)
-          incompleteResult = res
+//        if (incompleteResult == null)
+//          incompleteResult = res
       }
       
       case SubProverSuspended(num) => {
@@ -442,7 +407,8 @@
     completeResult match {
       case null =>
         // no conclusive result could be derived, return something inconclusive
-        incompleteResult
+//        incompleteResult
+        Prover.TimeoutCounterModel
       case Left(res) => res
       case Right(t) => throw t
     }
